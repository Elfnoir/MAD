--- conflicted
+++ resolved
@@ -148,16 +148,11 @@
                 except Exception as e:
                     log.error("Issue updating DB: %s" % str(e))
 
-            if type == 102:
+            elif type == 102:
                 # process Encounter
-<<<<<<< HEAD
                 log.info("Processing Encounter received from %s at %s" % (str(origin), str(received_timestamp)))
                 self._db_wrapper.submit_mon_iv(origin, received_timestamp, data["payload"])
-=======
-                self._db_wrapper.submit_mon_iv(received_timestamp, data["payload"])
-                
-        if 'fort_id' in data['payload']:
-            self._db_wrapper.submit_quest_proto(data["payload"])
-            self._db_wrapper.submit_pokestops_details_map_proto(data["payload"])
-            
->>>>>>> 440e9806
+            elif type == 101:
+                self._db_wrapper.submit_quest_proto(data["payload"])
+            elif type == 104:
+                self._db_wrapper.submit_pokestops_details_map_proto(data["payload"])