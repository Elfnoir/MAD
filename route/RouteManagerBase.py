--- conflicted
+++ resolved
@@ -279,7 +279,6 @@
         self._manager_mutex.release()
         return Location(next_lat, next_lng)
         
-<<<<<<< HEAD
     def del_from_route(self):
         log.debug("%s: Location available, acquiring lock and trying to return location" % str(self.name))
         self._manager_mutex.acquire()
@@ -289,7 +288,7 @@
         if len(self._route) == 0:
             log.info('No more coords are available... Sleeping.')
         self._manager_mutex.release()
-=======
+
     def change_init_mapping(self, name_area):
         with open('mappings.json') as f:
             vars = json.load(f)
@@ -299,5 +298,4 @@
                 var['init'] = bool(False)
 
         with open('mappings.json', 'w') as outfile:
-            json.dump(vars, outfile, indent=4, sort_keys=True)
->>>>>>> 060c7ca0
+            json.dump(vars, outfile, indent=4, sort_keys=True)