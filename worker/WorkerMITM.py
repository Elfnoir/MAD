--- conflicted
+++ resolved
@@ -287,14 +287,12 @@
             data_received, data_error_counter = self.wait_for_data(data_err_counter=_data_err_counter,
                                                                    timestamp=curTime)
             _data_err_counter = data_error_counter
-            time.sleep(4)
             log.debug("Releasing lock")
             self._work_mutex.release()
             log.debug("Worker %s done, next iteration" % str(self.id))
 
         self.stop_worker()
         self.loop.stop()
-        # t_asyncio_loop.join()
 
     async def update_scanned_location(self, latitude, longitude, timestamp):
         try:
@@ -385,50 +383,4 @@
             data_err_counter = 0
         else:
             log.warning("Timeout waiting for data")
-<<<<<<< HEAD
-        return data_requested, data_err_counter
-=======
-        return data_requested, data_err_counter
-
-    async def process_data(self, data, received_timestamp):
-
-        if 'cells' in data['payload']:
-            try:
-                if self._applicationArgs.weather:
-                    self._db_wrapper.submit_weather_map_proto(data["payload"], received_timestamp)
-
-                self._db_wrapper.submit_pokestops_map_proto(data["payload"])
-                self._db_wrapper.submit_gyms_map_proto(data["payload"])
-                self._db_wrapper.submit_raids_map_proto(data["payload"])
-                self._db_wrapper.submit_mons_map_proto(data["payload"])
-                self._db_wrapper.submit_spawnpoints_map_proto(data["payload"])
-                
-            except Exception as e:
-                log.error("An exception occured while processing data.")
-                log.exception(e)
-
-                
-
-        #if 'wild_pokemon' in data['payload']:
-            #WP = data['payload']['wild_pokemon']
-
-            #lat, lng, alt = S2Helper.get_position_from_cell(int(str(WP['spawnpoint_id']) + '00000', 16))
-
-            #self._dbWrapper.submitspawnpoint(int(str(WP['spawnpoint_id']), 16), lat, lng, (WP['time_till_hidden']))
-            #self._dbWrapper.submitspsightings(int(str(WP['spawnpoint_id']), 16), abs(WP['encounter_id']),
-                                              #(WP['time_till_hidden']))
-
-            #self._dbWrapper.submit_mon_iv(abs(WP['encounter_id']), str(WP['pokemon_data']['id']), str(WP['latitude']),
-                                      #    str(WP['longitude']),
-                                      ##    abs(WP['time_till_hidden']), int(str(WP['spawnpoint_id']), 16),
-                                       #   WP['pokemon_data']['display']['gender_value'],
-                                        #  WP['pokemon_data']['display']['weather_boosted_value'],
-                                        #  WP['pokemon_data']['display']['costume_value'],
-                                     #     WP['pokemon_data']['display']['form_value'],
-                                    #      WP['pokemon_data']['cp'], WP['pokemon_data']['move_1'],
-                                    #      WP['pokemon_data']['move_2'],
-                                    #      WP['pokemon_data']['weight'], WP['pokemon_data']['height'],
-                                    #      WP['pokemon_data']['individual_attack'],
-                                    #      WP['pokemon_data']['individual_defense'],
-                                    #      WP['pokemon_data']['individual_stamina'], WP['pokemon_data']['cp_multiplier'])
->>>>>>> 060c7ca0
+        return data_requested, data_err_counter