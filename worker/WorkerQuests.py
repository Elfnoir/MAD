import math
import os
import time
from enum import Enum
from threading import Event, Thread

from utils.geo import (
    get_distance_of_two_points_in_meters,
    get_lat_lng_offsets_by_distance
)
from utils.logging import logger
from utils.madGlobals import (
    InternalStopWorkerException,
    WebsocketWorkerRemovedException
)
from worker.MITMBase import MITMBase, LatestReceivedType


class FortSearchResultTypes(Enum):
    UNDEFINED = 0
    QUEST = 1
    TIME = 2
    COOLDOWN = 3
    INVENTORY = 4
    LIMIT = 5
    UNAVAILABLE = 6
    OUT_OF_RANGE = 7


class WorkerQuests(MITMBase):
    def _valid_modes(self):
        return ["pokestops"]

    def __init__(self, args, id, last_known_state, websocket_handler, walker_routemanager,
                 mitm_mapper, devicesettings, db_wrapper, pogoWindowManager, walker):
        MITMBase.__init__(self, args, id, last_known_state, websocket_handler,
                          walker_routemanager, devicesettings, db_wrapper=db_wrapper, NoOcr=False,
                          mitm_mapper=mitm_mapper, pogoWindowManager=pogoWindowManager, walker=walker)

        self.clear_thread = None
        # 0 => None
        # 1 => clear box
        # 2 => clear quest
        self.clear_thread_task = 0
        self._start_inventory_clear = Event()
        self._delay_add = int(self._devicesettings.get("vps_delay", 0))
        self._stop_process_time = 0

    def _pre_work_loop(self):
        if self.clear_thread is not None:
            return
        self.clear_thread = Thread(name="clear_thread_%s" % str(
                self._id), target=self._clear_thread)
        self.clear_thread.daemon = False
        self.clear_thread.start()
        self._get_screen_size()

        reached_main_menu = self._check_pogo_main_screen(10, True)
        if not reached_main_menu:
            if not self._restart_pogo():
                # TODO: put in loop, count up for a reboot ;)
                raise InternalStopWorkerException

    def _health_check(self):
        """
        Not gonna check for main screen here since we will do health checks in post_move_location_routine
        :return:
        """
        pass

    def _pre_location_update(self):
        self._start_inventory_clear.set()
        self._update_injection_settings()

    def _move_to_location(self):
        routemanager = self._walker_routemanager
        if routemanager is None:
            raise InternalStopWorkerException
        if self._db_wrapper.check_stop_quest(self.current_location.lat, self.current_location.lng):
            return False, False

        distance = get_distance_of_two_points_in_meters(float(self.last_location.lat),
                                                        float(
                                                                self.last_location.lng),
                                                        float(
                                                                self.current_location.lat),
                                                        float(self.current_location.lng))
        logger.info('Moving {} meters to the next position',
                    round(distance, 2))

        delay_used = 0
        logger.debug("Getting time")
        speed = routemanager.settings.get("speed", 0)
        max_distance = routemanager.settings.get("max_distance", None)
        if (speed == 0 or
                (max_distance and 0 < max_distance < distance)
                or (self.last_location.lat == 0.0 and self.last_location.lng == 0.0)):
            logger.info("main: Teleporting...")
            self._transporttype = 0
            self._communicator.setLocation(
                    self.current_location.lat, self.current_location.lng, 0)
            # the time we will take as a starting point to wait for data...
            cur_time = math.floor(time.time())

            delay_used = self._devicesettings.get('post_teleport_delay', 7)
            speed = 16.67  # Speed can be 60 km/h up to distances of 3km

            if self.last_location.lat == 0.0 and self.last_location.lng == 0.0:
                logger.info('Starting fresh round - using lower delay')
                delay_used = self._devicesettings.get('post_teleport_delay', 7)
            else:
                if distance >= 1335000:
                    speed = 180.43  # Speed can be abt 650 km/h
                elif distance >= 1100000:
                    speed = 176.2820513
                elif distance >= 1020000:
                    speed = 168.3168317
                elif distance >= 1007000:
                    speed = 171.2585034
                elif distance >= 948000:
                    speed = 166.3157895
                elif distance >= 900000:
                    speed = 164.8351648
                elif distance >= 897000:
                    speed = 166.1111111
                elif distance >= 839000:
                    speed = 158.9015152
                elif distance >= 802000:
                    speed = 159.1269841
                elif distance >= 751000:
                    speed = 152.6422764
                elif distance >= 700000:
                    speed = 151.5151515
                elif distance >= 650000:
                    speed = 146.3963964
                elif distance >= 600000:
                    speed = 142.8571429
                elif distance >= 550000:
                    speed = 138.8888889
                elif distance >= 500000:
                    speed = 134.4086022
                elif distance >= 450000:
                    speed = 129.3103448
                elif distance >= 400000:
                    speed = 123.4567901
                elif distance >= 350000:
                    speed = 116.6666667
                elif distance >= 328000:
                    speed = 113.8888889
                elif distance >= 300000:
                    speed = 108.6956522
                elif distance >= 250000:
                    speed = 101.6260163
                elif distance >= 201000:
                    speed = 90.54054054
                elif distance >= 175000:
                    speed = 85.78431373
                elif distance >= 150000:
                    speed = 78.125
                elif distance >= 125000:
                    speed = 71.83908046
                elif distance >= 100000:
                    speed = 64.1025641
                elif distance >= 90000:
                    speed = 60
                elif distance >= 80000:
                    speed = 55.55555556
                elif distance >= 70000:
                    speed = 50.72463768
                elif distance >= 60000:
                    speed = 47.61904762
                elif distance >= 45000:
                    speed = 39.47368421
                elif distance >= 40000:
                    speed = 35.0877193
                elif distance >= 35000:
                    speed = 32.40740741
                elif distance >= 30000:
                    speed = 29.41176471
                elif distance >= 25000:
                    speed = 27.77777778
                elif distance >= 20000:
                    speed = 27.77777778
                elif distance >= 15000:
                    speed = 27.77777778
                elif distance >= 10000:
                    speed = 23.80952381
                elif distance >= 8000:
                    speed = 26.66666667
                elif distance >= 5000:
                    speed = 22.34137623
                elif distance >= 4000:
                    speed = 22.22222222

                delay_used = distance / speed

                if delay_used > 7200:  # There's a maximum of 2 hours wait time
                    delay_used = 7200
            logger.debug(
                    "Need more sleep after Teleport: {} seconds!", str(delay_used))
        else:
            logger.info("main: Walking...")
            self._transporttype = 1
            self._communicator.walkFromTo(self.last_location.lat, self.last_location.lng,
                                          self.current_location.lat,
                                          self.current_location.lng, speed)
            # the time we will take as a starting point to wait for data...
            cur_time = math.floor(time.time())
            delay_used = self._devicesettings.get('post_walk_delay', 7)

        walk_distance_post_teleport = self._devicesettings.get(
                'walk_after_teleport_distance', 0)
        if 0 < walk_distance_post_teleport < distance:
            # TODO: actually use to_walk for distance
            lat_offset, lng_offset = get_lat_lng_offsets_by_distance(
                    walk_distance_post_teleport)

            to_walk = get_distance_of_two_points_in_meters(float(self.current_location.lat),
                                                           float(
                                                                   self.current_location.lng),
                                                           float(
                                                                   self.current_location.lat) + lat_offset,
                                                           float(self.current_location.lng) + lng_offset)
            logger.info("Walking roughly: {}", str(to_walk))
            time.sleep(0.3)
            self._communicator.walkFromTo(self.current_location.lat,
                                          self.current_location.lng,
                                          self.current_location.lat + lat_offset,
                                          self.current_location.lng + lng_offset,
                                          11)
            logger.debug("Walking back")
            time.sleep(0.3)
            self._communicator.walkFromTo(self.current_location.lat + lat_offset,
                                          self.current_location.lng + lng_offset,
                                          self.current_location.lat,
                                          self.current_location.lng,
                                          11)
            logger.debug("Done walking")
            time.sleep(1)
            delay_used -= (to_walk / 3.05) - 1.  # We already waited for a bit because of this walking part
            if delay_used < 0:
                delay_used = 0

        if self._init:
            delay_used = 5

        if self._devicesettings.get('last_action_time', None) is not None:
            timediff = time.time() - self._devicesettings['last_action_time']
            logger.info(
                    "Timediff between now and last action time: {}", str(float(timediff)))
            delay_used = delay_used - timediff
        else:
            logger.info("No last action time found - no calculation")

        if delay_used < 0:
            logger.info('No more cooldowntime - start over')
        else:
            logger.info("Real sleep time: {} seconds!", str(delay_used))
            cleanupbox = False
            lastcleanupbox = self._devicesettings.get(
                    'last_cleanup_time', None)
            if lastcleanupbox is not None:
                if time.time() - lastcleanupbox > 900:
                    # just cleanup if last cleanup time > 15 minutes ago
                    cleanupbox = True
            while time.time() <= int(cur_time) + int(delay_used):
                if delay_used > 200 and cleanupbox:
                    self.clear_thread_task = 1
                    cleanupbox = False
                time.sleep(1)

        self._devicesettings["last_location"] = self.current_location
        self.last_location = self.current_location
        return cur_time, True

    def _post_move_location_routine(self, timestamp: float):
        if self._stop_worker_event.is_set():
            raise InternalStopWorkerException
        self._work_mutex.acquire()
        if not self._walker_routemanager.init:
            logger.info("Processing Stop / Quest...")

            reachedMainMenu = self._check_pogo_main_screen(10, False)
            if not reachedMainMenu:
                self._restart_pogo()

            logger.info('Open Stop')

            data_received = self._open_pokestop(timestamp)
            if data_received is not None and data_received == LatestReceivedType.STOP:
                self._handle_stop(timestamp)
        else:
            logger.info('Currently in INIT Mode - no Stop processing')
        logger.debug("Releasing lock")
        self._work_mutex.release()

    def _start_pogo(self):
        pogo_topmost = self._communicator.isPogoTopmost()
        if pogo_topmost:
            return True

        if not self._communicator.isScreenOn():
            # TODO
            self._communicator.startApp("de.grennith.rgc.remotegpscontroller")
            logger.warning("Turning screen on")
            self._communicator.turnScreenOn()
            time.sleep(self._devicesettings.get(
                    "post_turn_screen_on_delay", 7))

        cur_time = time.time()
        start_result = False
        while not pogo_topmost:
            self._mitm_mapper.set_injection_status(self._id, False)
            start_result = self._communicator.startApp(
                    "com.nianticlabs.pokemongo")
            time.sleep(1)
            pogo_topmost = self._communicator.isPogoTopmost()
        reached_raidtab = False
        if start_result:
            logger.warning("startPogo: Starting pogo...")
            self._last_known_state["lastPogoRestart"] = cur_time
            reached_mainscreen = True
        return reached_mainscreen

    def _cleanup(self):
        if self.clear_thread is not None:
            self.clear_thread.join()

    def _clear_thread(self):
        logger.info('Starting clear Quest Thread')
        while not self._stop_worker_event.is_set():
            # wait for event signal
            while not self._start_inventory_clear.is_set():
                if self._stop_worker_event.is_set():
                    return
                time.sleep(0.5)
            if self.clear_thread_task > 0:
                self._work_mutex.acquire()
                try:
                    # TODO: less magic numbers?
                    time.sleep(1)
                    if self.clear_thread_task == 1:
                        logger.info("Clearing box")
                        self.clear_box(self._delay_add)
                        self.clear_thread_task = 0
                        self._devicesettings['last_cleanup_time'] = time.time()
                    elif self.clear_thread_task == 2:
                        logger.info("Clearing quest")
                        self._clear_quests(self._delay_add)
                        self.clear_thread_task = 0
                    time.sleep(1)
                    self._start_inventory_clear.clear()
                except WebsocketWorkerRemovedException as e:
                    logger.error("Worker removed while clearing quest/box")
                    self._stop_worker_event.set()
                    return
                self._work_mutex.release()

    def clear_box(self, delayadd):
        stop_inventory_clear = Event()
        stop_screen_clear = Event()
        logger.info('Cleanup Box')
        not_allow = ('Gift', 'Geschenk', 'Glücksei', 'Lucky Egg', 'FrenchNameForLuckyEgg',
                     'Cadeau', 'Appareil photo', 'Wunderbox', 'Mystery Box', 'Boîte Mystère')
        x, y = self._resocalc.get_close_main_button_coords(self)[0], self._resocalc.get_close_main_button_coords(self)[
            1]
        self._communicator.click(int(x), int(y))
        time.sleep(1 + int(delayadd))
        x, y = self._resocalc.get_item_menu_coords(
                self)[0], self._resocalc.get_item_menu_coords(self)[1]
        self._communicator.click(int(x), int(y))
        time.sleep(2 + int(delayadd))
        _data_err_counter = 0
        _pos = 1
        text_x1, text_x2, text_y1, text_y2 = self._resocalc.get_delete_item_text(
                self)
        x, y = self._resocalc.get_delete_item_coords(
                self)[0], self._resocalc.get_delete_item_coords(self)[1]
        click_x1, click_x2, click_y = self._resocalc.get_swipe_item_amount(self)[0], \
                                      self._resocalc.get_swipe_item_amount(self)[1], \
                                      self._resocalc.get_swipe_item_amount(self)[2]
<<<<<<< HEAD
        to = 0
        delete_allowed = True

        while int(to) <= 7 and int(_pos) <= int(4):
            if delete_allowed:
                self._takeScreenshot(delayBefore=1)

            item_text = self._pogoWindowManager.get_inventory_text(self.get_screenshot_path(),
                                                                   self._id, text_x1, text_x2, text_y1, text_y2)

            try:
                logger.info('Found item text: {}', str(item_text))
                if item_text in not_allow:
                    delete_allowed = False
                    logger.info('Dont delete that!!!')
                    y += self._resocalc.get_next_item_coord(self)
                    text_y1 += self._resocalc.get_next_item_coord(self)
                    text_y2 += self._resocalc.get_next_item_coord(self)
                    _pos += 1
                else:
                    delete_allowed = True
                    self._communicator.click(int(x), int(y))
                    time.sleep(1 + int(delayadd))

                    self._communicator.touchandhold(
=======
        delrounds = 0
        first_round = True
        delete_allowed = False
        error_counter = 0

        while int(delrounds) <= 8 and not stop_inventory_clear.is_set():

            trash = 0
            if not first_round and not delete_allowed:
                error_counter += 1
                if error_counter > 3:
                    stop_inventory_clear.set()
                logger.warning('Find no item to delete: {}', str(error_counter))
                self._communicator.touchandhold(int(200), int(300), int(200), int(100))
                time.sleep(1)

            trashcancheck = self._get_trash_positions()
            logger.info("Found {} trashcan(s) on screen", len(trashcancheck))
            first_round = False
            delete_allowed = False
            stop_screen_clear.clear()

            while int(trash) <= len(trashcancheck) - 1 and not stop_screen_clear.is_set():
                check_y_text_starter = int(trashcancheck[trash].y)
                check_y_text_ending = int(trashcancheck[trash].y) + self._resocalc.get_inventory_text_diff(self)

                try:
                    item_text = self._pogoWindowManager.get_inventory_text(os.path.join(self._applicationArgs.temp_path,
                                                                                    'screenshot%s.png' % str(self._id)),
                                                                       self._id, text_x1, text_x2, check_y_text_ending,
                                                                       check_y_text_starter)

                    logger.info("Found item {}", str(item_text))
                    if item_text in not_allow:
                        logger.info('Could not delete this item - check next one')
                        trash += 1
                    else:
                        logger.info('Could delete this item')
                        self._communicator.click(int(trashcancheck[trash].x), int(trashcancheck[trash].y))
                        time.sleep(1 + int(delayadd))

                        self._communicator.touchandhold(
>>>>>>> f48444f4
                            click_x1, click_y, click_x2, click_y)

                        delx, dely = self._resocalc.get_confirm_delete_item_coords(self)[0], \
                                     self._resocalc.get_confirm_delete_item_coords(self)[1]
                        curTime = time.time()
                        self._communicator.click(int(delx), int(dely))

                        data_received = self._wait_for_data(
                            timestamp=curTime, proto_to_wait_for=4, timeout=35)

                        if data_received is not None:
                            if data_received == LatestReceivedType.CLEAR:
                                delrounds += 1
                                stop_screen_clear.set()
                                delete_allowed = True
                        else:
                            logger.error('Unknown error clearing out {}', str(item_text))
                            stop_screen_clear.set()
                            stop_inventory_clear.set()

                except UnicodeEncodeError:
                    logger.warning('Found some text that was not unicode!')
                    stop_inventory_clear.set()
                    stop_screen_clear.set()
                    pass

        x, y = self._resocalc.get_close_main_button_coords(self)[0], self._resocalc.get_close_main_button_coords(self)[
            1]
        self._communicator.click(int(x), int(y))
        time.sleep(1 + int(delayadd))
        return True

    def _update_injection_settings(self):
        injected_settings = {}
        scanmode = "quests"
        injected_settings["scanmode"] = scanmode
        ids_iv = self._walker_routemanager.settings.get("mon_ids_iv", None)
        # if iv ids are specified we will sync the workers encountered ids to newest time.
        if ids_iv:
            (self._latest_encounter_update, encounter_ids) = self._db_wrapper.update_encounters_from_db(
                    self._walker_routemanager.geofence_helper, self._latest_encounter_update)
            if encounter_ids:
                logger.debug("Found {} new encounter_ids", len(encounter_ids))
                for encounter_id, disappear in encounter_ids.items():
                    logger.debug("id: {}, despawn: {}",
                                 encounter_id, disappear)
            self._encounter_ids = {**encounter_ids, **self._encounter_ids}
            # allow one minute extra life time, because the clock on some devices differs, newer got why this problem
            # apears but it is a fact.
            max_age = time.time() - 60

            remove = []
            for key, value in self._encounter_ids.items():
                if value < max_age:
                    remove.append(key)
                    logger.debug("removing encounterid: {} mon despawned", key)

            for key in remove:
                del self._encounter_ids[key]

            logger.debug("Encounter list len: {}", len(self._encounter_ids))
            # TODO: here we have the latest update of encountered mons.
            # self._encounter_ids contains the complete dict.
            # encounter_ids only contains the newest update.
        self._mitm_mapper.update_latest(origin=self._id, timestamp=int(time.time()), key="ids_encountered",
                                        values_dict=self._encounter_ids)
        self._mitm_mapper.update_latest(origin=self._id, timestamp=int(time.time()), key="ids_iv",
                                        values_dict=ids_iv)

        self._mitm_mapper.update_latest(origin=self._id, timestamp=int(time.time()), key="injected_settings",
                                        values_dict=injected_settings)

    def _current_position_has_spinnable_stop(self, timestamp: float):
        latest: dict = self._mitm_mapper.request_latest(self._id)
        if latest is None or 106 not in latest.keys():
            return False

        gmo_cells: list = latest.get(106).get("values", {}).get("payload", {}).get("cells", None)
        if gmo_cells is None:
            return False
        for cell in gmo_cells:
            # each cell contains an array of forts, check each cell for a fort with our current location (maybe +-
            # very very little jitter) and check its properties
            forts: list = cell.get("forts", None)
            if forts is None:
                continue

            for fort in forts:
                latitude: float = fort.get("latitude", 0.0)
                longitude: float = fort.get("longitude", 0.0)
                if latitude == 0.0 or longitude == 0.0:
                    continue
                elif (abs(self.current_location.lat - latitude) > 0.00003 or
                      abs(self.current_location.lng - longitude) > 0.00003):
                    continue

                fort_type: int = fort.get("type", 0)
                if fort_type == 0:
                    self._db_wrapper.delete_stop(latitude, longitude)
                    return False
                enabled: bool = fort.get("enabled", True)
                closed: bool = fort.get("closed", False)
                cooldown: int = fort.get("cooldown_complete_ms", 0)
                return fort_type == 1 and enabled and not closed and cooldown == 0
        # by now we should've found the stop in the GMO
        # TODO: consider counter in DB for stop and delete if N reached, reset when updating with GMO
        return False

    def _open_pokestop(self, timestamp: float):
        to = 0
        data_received = LatestReceivedType.UNDEFINED

        # let's first check the GMO for the stop we intend to visit and abort if it's disabled, a gym, whatsoever
        if not self._current_position_has_spinnable_stop(timestamp):
            # wait for GMO in case we moved too far away
            data_received = self._wait_for_data(
                    timestamp=timestamp, proto_to_wait_for=106, timeout=25)
            if data_received == LatestReceivedType.UNDEFINED and not self._current_position_has_spinnable_stop(timestamp):
                logger.info("Stop {} considered to be ignored in the next round due to failed spinnable check")
                self._walker_routemanager.add_coord_to_be_removed(self.current_location.lat, self.current_location.lng)
                return None
        while data_received != LatestReceivedType.STOP and int(to) < 3:
            self._stop_process_time = math.floor(time.time())
            self._waittime_without_delays = self._stop_process_time
            self._open_gym(self._delay_add)
            data_received = self._wait_for_data(
                    timestamp=self._stop_process_time, proto_to_wait_for=104, timeout=25)
            if data_received == LatestReceivedType.GYM:
                logger.info('Clicking GYM')
                time.sleep(1)
                x, y = (self._resocalc.get_close_main_button_coords(self)[0],
                        self._resocalc.get_close_main_button_coords(self)[1])
                self._communicator.click(int(x), int(y))
                time.sleep(1)
                if not self._checkPogoButton():
                    self._checkPogoClose()
                self._turn_map(self._delay_add)
            elif data_received == LatestReceivedType.MON:
                time.sleep(1)
                logger.info('Clicking MON')
                time.sleep(.5)
                self._turn_map(self._delay_add)
            elif data_received == LatestReceivedType.UNDEFINED:
                if not self._checkPogoButton():
                    self._checkPogoClose()

            to += 1
        return data_received

    # TODO: handle https://github.com/Furtif/POGOProtos/blob/master/src/POGOProtos/Networking/Responses
    #  /FortSearchResponse.proto#L12
    def _handle_stop(self, timestamp: float):
        to = 0
        data_received = FortSearchResultTypes.UNDEFINED
        while data_received != FortSearchResultTypes.QUEST and int(to) < 4:
            logger.info('Spin Stop')
            data_received = self._wait_for_data(
                timestamp=self._stop_process_time, proto_to_wait_for=101, timeout=25)
            if data_received == FortSearchResultTypes.INVENTORY:
                logger.error('Box is full ... Next round!')
                self.clear_thread_task = 1
                break
            elif data_received == FortSearchResultTypes.QUEST or data_received == FortSearchResultTypes.COOLDOWN:
                logger.info('Received new Quest or have previously spun the stop')
                self.clear_thread_task = 2
                break
            elif (data_received == FortSearchResultTypes.TIME or data_received ==
                  FortSearchResultTypes.OUT_OF_RANGE):
                logger.error('Softban - waiting...')
                time.sleep(10)
                if self._open_pokestop(timestamp) is None:
                    return
            else:
                logger.info("Likely already spun this stop or brief softban, trying again")
                if to > 2 and self._db_wrapper.check_stop_quest(self.current_location.lat, self.current_location.lng):
                    logger.info('Quest is done without us noticing. Getting new Quest...')
                    self.clear_thread_task = 2
                    break
                self._close_gym(self._delay_add)

                self._turn_map(self._delay_add)
                time.sleep(1)
                if self._open_pokestop(timestamp) is None:
                    return
                to += 1
                break

        if data_received == FortSearchResultTypes.QUEST:
            self._devicesettings['last_action_time'] = time.time()

    def _wait_data_worker(self, latest, proto_to_wait_for, timestamp):
        if latest is None:
            logger.debug("Nothing received since MAD started")
            time.sleep(0.5)
        elif proto_to_wait_for not in latest:
            logger.debug(
                    "No data linked to the requested proto since MAD started.")
            time.sleep(0.5)
        elif 156 in latest and latest[156].get('timestamp', 0) >= timestamp:
            return LatestReceivedType.GYM
        elif 102 in latest and latest[102].get('timestamp', 0) >= timestamp:
            return LatestReceivedType.MON
        else:
            # proto has previously been received, let's check the timestamp...
            # TODO: int vs str-key?
            latest_proto = latest.get(proto_to_wait_for, None)
            latest_timestamp = latest_proto.get("timestamp", 0)
            if latest_timestamp >= timestamp:
                # TODO: consider reseting timestamp here since we clearly received SOMETHING
                latest_data = latest_proto.get("values", None)
                if latest_data is None:
                    time.sleep(0.5)
                    return None
                elif proto_to_wait_for == 101:
                    payload: dict = latest_data.get("payload", None)
                    if payload is None:
                        return None
                    result: int = latest_data.get("payload", {}).get("result", 0)
                    if result == 1 and len(payload.get('items_awarded', [])) > 0:
                        return FortSearchResultTypes.QUEST
                    elif (result == 1
                          and len(payload.get('items_awarded', [])) == 0):
                        return FortSearchResultTypes.TIME
                    elif result == 2:
                        return FortSearchResultTypes.OUT_OF_RANGE
                    elif result == 4:
                        return FortSearchResultTypes.INVENTORY
                    elif result == 3:
                        return FortSearchResultTypes.COOLDOWN
                elif proto_to_wait_for == 104:
                    fort_type: int = latest_data.get("payload").get("type", 0)
                    if fort_type == 0:
                        return LatestReceivedType.GYM
                    else:
                        return LatestReceivedType.STOP
                if proto_to_wait_for == 4 and len(latest_data['payload']['inventory_delta']['inventory_items']) > 0:
                    return LatestReceivedType.CLEAR
            else:
                logger.debug("latest timestamp of proto {} ({}) is older than {}", str(
                        proto_to_wait_for), str(latest_timestamp), str(timestamp))
                # TODO: timeoutopen error instead of data_error_counter? Differentiate timeout vs missing data (the
                # TODO: latter indicates too high speeds for example
                time.sleep(0.5)
        return LatestReceivedType.UNDEFINED<|MERGE_RESOLUTION|>--- conflicted
+++ resolved
@@ -379,33 +379,6 @@
         click_x1, click_x2, click_y = self._resocalc.get_swipe_item_amount(self)[0], \
                                       self._resocalc.get_swipe_item_amount(self)[1], \
                                       self._resocalc.get_swipe_item_amount(self)[2]
-<<<<<<< HEAD
-        to = 0
-        delete_allowed = True
-
-        while int(to) <= 7 and int(_pos) <= int(4):
-            if delete_allowed:
-                self._takeScreenshot(delayBefore=1)
-
-            item_text = self._pogoWindowManager.get_inventory_text(self.get_screenshot_path(),
-                                                                   self._id, text_x1, text_x2, text_y1, text_y2)
-
-            try:
-                logger.info('Found item text: {}', str(item_text))
-                if item_text in not_allow:
-                    delete_allowed = False
-                    logger.info('Dont delete that!!!')
-                    y += self._resocalc.get_next_item_coord(self)
-                    text_y1 += self._resocalc.get_next_item_coord(self)
-                    text_y2 += self._resocalc.get_next_item_coord(self)
-                    _pos += 1
-                else:
-                    delete_allowed = True
-                    self._communicator.click(int(x), int(y))
-                    time.sleep(1 + int(delayadd))
-
-                    self._communicator.touchandhold(
-=======
         delrounds = 0
         first_round = True
         delete_allowed = False
@@ -433,8 +406,7 @@
                 check_y_text_ending = int(trashcancheck[trash].y) + self._resocalc.get_inventory_text_diff(self)
 
                 try:
-                    item_text = self._pogoWindowManager.get_inventory_text(os.path.join(self._applicationArgs.temp_path,
-                                                                                    'screenshot%s.png' % str(self._id)),
+                    item_text = self._pogoWindowManager.get_inventory_text(self.get_screenshot_path(),
                                                                        self._id, text_x1, text_x2, check_y_text_ending,
                                                                        check_y_text_starter)
 
@@ -448,8 +420,8 @@
                         time.sleep(1 + int(delayadd))
 
                         self._communicator.touchandhold(
->>>>>>> f48444f4
                             click_x1, click_y, click_x2, click_y)
+                        time.sleep(1)
 
                         delx, dely = self._resocalc.get_confirm_delete_item_coords(self)[0], \
                                      self._resocalc.get_confirm_delete_item_coords(self)[1]
@@ -469,7 +441,7 @@
                             stop_screen_clear.set()
                             stop_inventory_clear.set()
 
-                except UnicodeEncodeError:
+                except UnicodeEncodeError as e:
                     logger.warning('Found some text that was not unicode!')
                     stop_inventory_clear.set()
                     stop_screen_clear.set()
