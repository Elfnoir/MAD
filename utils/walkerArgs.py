--- conflicted
+++ resolved
@@ -194,7 +194,6 @@
     parser.add_argument('-mmnrsp', '--madmin_noresponsive', action='store_false', default=True,
                         help='MADmin deactivate responsive tables')
 
-<<<<<<< HEAD
     parser.add_argument('-mmuser', '--madmin_user', default='',
                         help='Username for MADmin Frontend.')
 
@@ -204,8 +203,6 @@
     parser.add_argument('-pfile', '--position_file', default='current',
                         help='Filename for bot\'s current position (Default: current)')
 
-=======
->>>>>>> 0e8b28a7
     parser.add_argument('-ugd', '--unknown_gym_distance', default='10',
                         help='Show matchable gyms for unknwon with this radius (in km!) (Default: 10)')
 
