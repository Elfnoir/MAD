import logging
import os
import sys
from time import strftime

import configargparse

log = logging.getLogger(__name__)


def memoize(function):
    memo = {}

    def wrapper(*args):
        if args in memo:
            return memo[args]
        else:
            rv = function(*args)
            memo[args] = rv
            return rv

    return wrapper


@memoize
def parseArgs():
    defaultconfigfiles = []
    if '-cf' not in sys.argv and '--config' not in sys.argv:
        defaultconfigfiles = [os.getenv('MAD_CONFIG', os.path.join(
            os.path.dirname(__file__), '../configs/config.ini'))]
    parser = configargparse.ArgParser(
        default_config_files=defaultconfigfiles,
        auto_env_var_prefix='THERAIDMAPPER_')
    parser.add_argument('-cf', '--config',
                        is_config_file=True, help='Set configuration file')

    # MySQL
    parser.add_argument('-dbm', '--db_method', required=False,
                        help='DB scheme to be used. Either "monocle" or "rm".')
    parser.add_argument('-dbip', '--dbip', required=False,
                        help='IP of MySql Server.')
    parser.add_argument('-dbuser', '--dbusername', required=False,
                        help='Username of MySql Server.')
    parser.add_argument('-dbpassw', '--dbpassword', required=False,
                        help='Password of MySql Server.')
    parser.add_argument('-dbname', '--dbname', required=False,
                        help='Name of MySql Database.')
    parser.add_argument('-dbport', '--dbport', type=int, default=3306,
                        help='Port of MySql Server.')
    parser.add_argument('-dbps', '--db_poolsize', type=int, default=2,
                        help='Size of MySQL pool (open connections to DB). Default: 2.')

    # MITM Receiver
    parser.add_argument('-mrip', '--mitmreceiver_ip', required=False, default="0.0.0.0", type=str,
                        help='IP to listen on for proto data (MITM data). Default: 0.0.0.0 (every interface).')
    parser.add_argument('-mrport', '--mitmreceiver_port', required=False, default=8000,
                        help='Port to listen on for proto data (MITM data). Default: 8000.')
<<<<<<< HEAD
    parser.add_argument('-mrwt', '--mitm_wait_timeout', required=False, default=45, type=float,
                        help='Timeout for waiting for data after setting/reaching a location. Default: 45 seconds.')
=======
>>>>>>> daa33cec

    # WEBSOCKET
    parser.add_argument('-wsip', '--ws_ip', required=False, default="0.0.0.0", type=str,
                        help='IP for websockt to listen on. Default: 0.0.0.0')
    parser.add_argument('-wsport', '--ws_port', required=False, type=int, default=8080,
                        help='Port of the websocket to listen on. Default: 8080')
    parser.add_argument('-wsct', '--websocket_command_timeout', required=False, type=int, default=30,
                        help='The max time to wait for a command to return (in seconds). Default: 30 seconds.')

    # Walk Settings
    parser.add_argument('-psd', '--post_screenshot_delay', required=False, type=float, default=0.2,
                        help=(
                            'The delay in seconds to wait after taking a screenshot to copy it and start the next '
                            'round. Default: 0.2'))
    parser.add_argument('--initial_restart', default=True,
                        help='Option to enable/disable the initial Pogo restart when scanner starts')
    # TODO: move to area mappings
    parser.add_argument('-dah', '--delay_after_hatch', required=False, type=float, default=3.5,
                        help=(
                            'The delay in minutes to wait after an egg has hatched to move to the location of the '
                            'gym. Default: 3.5'))

    # Runtypes
    parser.add_argument('-os', '--only_scan', action='store_true', default=False,
                        help='Use this instance only for scanning.')
    parser.add_argument('-oo', '--only_ocr', action='store_true', default=False,
                        help='Use this instance only for OCR.')
    parser.add_argument('-om', '--ocr_multitask', action='store_true', default=False,
                        help='Running OCR in sub-processes (module multiprocessing) to speed up analysis of raids.')
    parser.add_argument('-otc', '--ocr_thread_count', action='store_true', default=2,
                        help='Amount of threads/processes to be used for screenshot-analysis.')
    parser.add_argument('-wm', '--with_madmin', action='store_true', default=False,
                        help='Start madmin as instance.')

    # folder
    parser.add_argument('-tmp', '--temp_path', default='temp',
                        help='Temp Folder for OCR Scanning. Default: temp')

    parser.add_argument('-pgasset', '--pogoasset', required=False,
                        help=('Path to Pogo Asset.'
                              'See https://github.com/ZeChrales/PogoAssets/'))

    parser.add_argument('-rscrpath', '--raidscreen_path', default='ocr/screenshots', # TODO: check if user appended / or not and deal accordingly (rmeove it?)
                        help='Folder for processed Raidscreens. Default: ocr/screenshots')

    parser.add_argument('-ssvpath', '--successsave_path', default='ocr/success',
                        help='Folder for saved Raidcrops. Default: ocr/success')

    parser.add_argument('-unkpath', '--unknown_path', default='unknown',
                        help='Folder for unknows Gyms or Mons. Default: ocr/unknown')

    # div. settings
    
    parser.add_argument('-hlat', '--home_lat', default='0.0', type=float,
                        help=('Set Lat from the center of your scan location.'
                              'Especially for using MADBOT (User submitted Raidscreens). Default: 0.0'))      
    parser.add_argument('-hlng', '--home_lng', default='0.0', type=float,
                        help=('Set Lng from the center of your scan location.'
                              'Especially for using MADBOT (User submitted Raidscreens). Default: 0.0'))

    parser.add_argument('-clnupa', '--cleanup_age', default='1440',
                        help='Delete Screenshots older than X minutes. Default: 1440')

    parser.add_argument('-gdv', '--gym_detection_value', default='0.75', type=float,
                        help=(
                            'Value of gym detection. The higher the more accurate is checked. 0.65 maybe generate '
                            'more false positive. Default: 0.75'))

    parser.add_argument('-ssv', '--save_success', action='store_true', default=False,
                        help='Save success submitted raidcrops.')

    parser.add_argument('-lc', '--last_scanned', action='store_true', default=False,
                        help='Submit last scanned location to RM DB (if supported). Default: False')

    parser.add_argument('-gsd', '--gym_scan_distance', type=float, default=6.0,
                        help='Search for nearby Gmy within this radius (in KM!!). '
                        'In areas with many Gyms reduce this argument to 1-2 Default: 6')
                        
    parser.add_argument('-npmf', '--npmFrom', type=float, default=0.8,
                        help='Matching zoom start value for mon! (Based on resolution)')
    parser.add_argument('-npmv', '--npmValue', type=float, default=2.0,
                        help='Matching zoom max value for mon! (Based on resolution)')

    parser.add_argument('-npv', '--npValue', type=float, default=0.5,
                        help='Matching zoom max value. (Based on resolution)')

    parser.add_argument('-npf', '--npFrom', type=float, default=0.2,
                        help='Matching zoom start value. (Based on resolution)')

    # Cleanup Hash Database
    parser.add_argument('-chd', '--clean_hash_database', action='store_true', default=False,
                        help='Cleanup the hashing database.')

    # timezone
    parser.add_argument('-tz', '--timezone', type=int, required=False,
                        help='Hours Difference to GMT0. f.e.: +2 for Berlin/Germany')

    # sleeptimer
    parser.add_argument('-st', '--sleeptimer', action='store_true', default=False,
                        help='Active the Sleeptimer.')
    parser.add_argument('-si', '--sleepinterval', default=[], action='append',
                        help='Intervals for the sleeptimer. f.e. [[22:00, 5:00]]')

    # download coords
    parser.add_argument('-jj', '--justjson', action='store_true', default=False,
                        help='just generate the gym_info.json')

    # webhook
    parser.add_argument('-wh', '--webhook', action='store_true', default=False,
                        help='Active webhook support')
    parser.add_argument('-whurl', '--webhook_url', default='',
                        help='URL to receive webhooks')
    parser.add_argument('-wwh', '--weather_webhook', action='store_true', default=False,
                        help='Active weather webhook support')
    # weather
    parser.add_argument('-w', '--weather', action='store_true', default=False,
                        help='Read weather and post to db - if supported! (Default: False)')

    # MADmin
    parser.add_argument('-mmt', '--madmin_time', default='24',
                        help='MADmin clock format (12/24) (Default: 24)')

    parser.add_argument('-mmsc', '--madmin_sort', default='6',
                        help='MADmin sort column Raid/Gym (5= Modify / 6 = Create) (Default: 6)')

    parser.add_argument('-mmip', '--madmin_ip', default='0.0.0.0',
                        help='MADmin listening interface (Default: 0.0.0.0)')
    parser.add_argument('-mmprt', '--madmin_port', default='5000',
                        help='MADmin web port (Default: 5000)')

    parser.add_argument('-mmnrsp', '--madmin_noresponsive', action='store_false', default=True,
                        help='MADmin deactivate responsive tables')

    parser.add_argument('-pfile', '--position_file', default='current',
                        help='Filename for bot\'s current position (Default: current)')
                        
    parser.add_argument('-ugd', '--unknown_gym_distance', default='10',
                        help='Show matchable gyms for unknwon with this radius (in km!) (Default: 10)')

    # etc

    parser.add_argument('-rdt', '--raid_time', default='45', type=int,
                        help='Raid Battle time in minutes. (Default: 45)')

    # log settings
    parser.add_argument('--no-file-logs',
                        help=('Disable logging to files. ' +
                              'Does not disable --access-logs.'),
                        action='store_true', default=False)
    parser.add_argument('--log-path',
                        help='Defines directory to save log files to.',
                        default='logs/')
    parser.add_argument('--log-filename',
                        help=('Defines the log filename to be saved.'
                              ' Allows date formatting, and replaces <SN>'
                              " with the instance's status name. Read the"
                              ' python time module docs for details.'
                              ' Default: %%Y%%m%%d_%%H%%M_<SN>.log.'),
                        default='%Y%m%d_%H%M_<SN>.log')
    parser.add_argument('-sn', '--status-name', default=str(os.getpid()),
                        help=('Enable status page database update using ' +
                              'STATUS_NAME as main worker name.'))

    parser.add_argument('-ah', '--auto_hatch', action='store_true', default=False,
                        help='Active auto hatch of level 5 eggs')

    parser.add_argument('-ahn', '--auto_hatch_number', type=int, default=0,
                        help='Auto hatch of level 5 Pokemon ID')

    verbose = parser.add_mutually_exclusive_group()
    verbose.add_argument('-v',
                         help='Show debug messages',
                         action='count', default=0, dest='verbose')
    verbose.add_argument('--verbosity',
                         help='Show debug messages',
                         type=int, dest='verbose')
    parser.set_defaults(DEBUG=False)

    args = parser.parse_args()
    # Allow status name and date formatting in log filename.
    args.log_filename = strftime(args.log_filename)
    args.log_filename = args.log_filename.replace('<sn>', '<SN>')
    args.log_filename = args.log_filename.replace('<SN>', args.status_name)
    return args<|MERGE_RESOLUTION|>--- conflicted
+++ resolved
@@ -55,11 +55,6 @@
                         help='IP to listen on for proto data (MITM data). Default: 0.0.0.0 (every interface).')
     parser.add_argument('-mrport', '--mitmreceiver_port', required=False, default=8000,
                         help='Port to listen on for proto data (MITM data). Default: 8000.')
-<<<<<<< HEAD
-    parser.add_argument('-mrwt', '--mitm_wait_timeout', required=False, default=45, type=float,
-                        help='Timeout for waiting for data after setting/reaching a location. Default: 45 seconds.')
-=======
->>>>>>> daa33cec
 
     # WEBSOCKET
     parser.add_argument('-wsip', '--ws_ip', required=False, default="0.0.0.0", type=str,
