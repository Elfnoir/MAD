--- conflicted
+++ resolved
@@ -64,15 +64,10 @@
         return False
 
     def get_geofenced_coordinates(self, coordinates):
-<<<<<<< HEAD
         #Import: We are working with n-tuples in some functions be carefull
         #and do not break compatibility
-        log.info('Using matplotlib: %s.', self.use_matplotlib)
-        log.info('Found %d coordinates to geofence.', len(coordinates))
-=======
         log.debug('Using matplotlib: %s.', self.use_matplotlib)
         log.debug('Found %d coordinates to geofence.', len(coordinates))
->>>>>>> a070b383
         geofenced_coordinates = []
         for c in coordinates:
             # Coordinate is not valid if in one excluded area.
