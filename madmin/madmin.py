# -*- coding: utf-8 -*-
import sys

from db.monocleWrapper import MonocleWrapper
from db.rmWrapper import RmWrapper

sys.path.append("..")  # Adds higher directory to python modules path.

import threading
import logging
import time
from flask import (
    Flask,
    jsonify,
    render_template,
    request,
    send_from_directory,
    redirect,
    make_response
)
from flask_caching import Cache
from utils.walkerArgs import parseArgs
import json
import os, glob, platform
import re
import datetime
from functools import wraps
from shutil import copyfile
from math import floor
import numbers
from utils.questGen import generate_quest

app = Flask(__name__)
cache = Cache(app, config={'CACHE_TYPE': 'simple'})

log = logging.getLogger(__name__)

conf_args = parseArgs()

if conf_args.db_method == "rm":
    db_wrapper = RmWrapper(conf_args, None)
elif conf_args.db_method == "monocle":
    db_wrapper = MonocleWrapper(conf_args, None)
else:
    log.error("Invalid db_method in config. Exiting")
    sys.exit(1)


def auth_required(func):
    @wraps(func)
    def decorated(*args, **kwargs):
        username = getattr(conf_args, 'madmin_user', '')
        password = getattr(conf_args, 'madmin_password', '')
        if not username:
            return func(*args, **kwargs)
        if request.authorization:
            if (request.authorization.username == username) and (
                    request.authorization.password == password):
                return func(*args, **kwargs)
        return make_response('Could not verify!', 401, {'WWW-Authenticate': 'Basic realm="Login Required"'})

    return decorated


# @app.before_first_request
# def init():
#     task = my_task.apply_async()
def run_job():
    try:
        while True:
            time.sleep(1)
    except KeyboardInterrupt:
        exit(0)

    t_webApp = threading.Thread(name='Web App', target=run_job)
    t_webApp.setDaemon(True)
    t_webApp.start()


@app.after_request
@auth_required
def after_request(response):
    response.headers.add('Access-Control-Allow-Origin', '*')
    response.headers.add('Access-Control-Allow-Headers', 'Content-Type,Authorization')
    response.headers.add('Access-Control-Allow-Methods', 'GET,PUT,POST,DELETE,OPTIONS')
    return response


@app.route('/screens', methods=['GET'])
@auth_required
def screens():
    return render_template('screens.html', responsive=str(conf_args.madmin_noresponsive).lower(), title="show success Screens")


@app.route('/', methods=['GET'])
@auth_required
def root():
    return render_template('index.html')


@app.route('/raids', methods=['GET'])
@auth_required
def raids():
    return render_template('raids.html', sort=str(conf_args.madmin_sort), responsive=str(conf_args.madmin_noresponsive).lower(), title="show Raid Matching")


@app.route('/gyms', methods=['GET'])
@auth_required
def gyms():
    return render_template('gyms.html', sort=conf_args.madmin_sort, responsive=str(conf_args.madmin_noresponsive).lower(), title="show Gym Matching")


@app.route('/unknown', methods=['GET'])
@auth_required
def unknown():
    return render_template('unknown.html', responsive=str(conf_args.madmin_noresponsive).lower(), title="show unkown Gym")


@app.route('/map', methods=['GET'])
@auth_required
def map():
    return render_template('map.html')
    
@app.route('/quests', methods=['GET'])
def quest():
    return render_template('quests.html', responsive=str(conf_args.madmin_noresponsive).lower(), title="show daily Quests")


@app.route("/submit_hash")
@auth_required
def submit_hash():
    hash = request.conf_args.get('hash')
    id = request.conf_args.get('id')

    if db_wrapper.insert_hash(hash, 'gym', id, '999', unique_hash="madmin"):

        for file in glob.glob("ocr/www_hash/unkgym_*" + str(hash) + ".jpg"):
            copyfile(file, 'ocr/www_hash/gym_0_0_' + str(hash) + '.jpg')
            os.remove(file)

        return redirect("/unknown", code=302)


@app.route("/modify_raid_gym")
@auth_required
def modify_raid_gym():
    hash = request.conf_args.get('hash')
    id = request.conf_args.get('id')
    mon = request.conf_args.get('mon')
    lvl = request.conf_args.get('lvl')

    newJsonString = encodeHashJson(id, lvl, mon)
    db_wrapper.delete_hash_table('"' + str(hash) + '"', 'raid', 'in', 'hash')
    db_wrapper.insert_hash(hash, 'raid', newJsonString, '999', unique_hash="madmin")

    return redirect("/raids", code=302)


@app.route("/modify_raid_mon")
@auth_required
def modify_raid_mon():
    hash = request.conf_args.get('hash')
    id = request.conf_args.get('gym')
    mon = request.conf_args.get('mon')
    lvl = request.conf_args.get('lvl')

    newJsonString = encodeHashJson(id, lvl, mon)
    db_wrapper.delete_hash_table('"' + str(hash) + '"', 'raid', 'in', 'hash')
    db_wrapper.insert_hash(hash, 'raid', newJsonString, '999', unique_hash="madmin")

    return redirect("/raids", code=302)


@app.route("/modify_gym_hash")
@auth_required
def modify_gym_hash():
    hash = request.conf_args.get('hash')
    id = request.conf_args.get('id')

    db_wrapper.delete_hash_table('"' + str(hash) + '"', 'gym', 'in', 'hash')
    db_wrapper.insert_hash(hash, 'gym', id, '999', unique_hash="madmin")

    return redirect("/gyms", code=302)


@app.route("/near_gym")
@auth_required
def near_gym():
    nearGym = []
    with open('gym_info.json') as f:
        data = json.load(f)
    lat = request.conf_args.get('lat')
    lon = request.conf_args.get('lon')
    if lat == "9999":
        distance = int(9999)
        lat = conf_args.home_lat
        lon = conf_args.home_lng
    else:
        distance = int(conf_args.unknown_gym_distance)

    if not lat or not lon:
        return 'Missing Argument...'
    closestGymIds = db_wrapper.get_near_gyms(lat, lon, 123, 1, int(distance), unique_hash="madmin")
    for closegym in closestGymIds:

        gymid = str(closegym[0])
        dist = str(closegym[1])
        gymImage = 'gym_img/_' + str(gymid) + '_.jpg'

        name = 'unknown'
        lat = '0'
        lon = '0'
        url = '0'
        description = ''

        if str(gymid) in data:
            name = data[str(gymid)]["name"].replace("\\", r"\\").replace('"', '')
            lat = data[str(gymid)]["latitude"]
            lon = data[str(gymid)]["longitude"]
            if data[str(gymid)]["description"]:
                description = data[str(gymid)]["description"].replace("\\", r"\\").replace('"', '').replace("\n", "")

        ngjson = ({'id': gymid, 'name': name, 'lat': lat, 'lon': lon, 'description': description, 'filename': gymImage, 'dist': dist})
        nearGym.append(ngjson)

    return jsonify(nearGym)


@app.route("/delete_hash")
@auth_required
def delete_hash():
    nearGym = []
    hash = request.args.get('hash')
    type = request.args.get('type')
    redi = request.args.get('redirect')
    if not hash or not type:
        return 'Missing Argument...'

    db_wrapper.delete_hash_table('"' + str(hash) + '"', type, 'in', 'hash')
    for file in glob.glob("ocr/www_hash/*" + str(hash) + ".jpg"):
        os.remove(file)

    return redirect('/' + str(redi), code=302)


@app.route("/delete_file")
@auth_required
def delete_file():
    nearGym = []
    hash = request.args.get('hash')
    type = request.args.get('type')
    redi = request.args.get('redirect')
    if not hash or not type:
        return 'Missing Argument...'

    for file in glob.glob("ocr/www_hash/*" + str(hash) + ".jpg"):
        os.remove(file)

    return redirect('/' + str(redi), code=302)


@app.route("/get_gyms")
@auth_required
def get_gyms():
    gyms = []
    data = db_wrapper.get_gym_infos()

    hashdata = json.loads(getAllHash('gym'))

    for file in glob.glob("ocr/www_hash/gym_*.jpg"):
        unkfile = re.search('gym_(-?\d+)_(-?\d+)_((?s).*)\.jpg', file)
        hashvalue = (unkfile.group(3))

        if str(hashvalue) in hashdata:

            gymid = hashdata[str(hashvalue)]["id"]
            count = hashdata[hashvalue]["count"]
            modify = hashdata[hashvalue]["modify"]

            creationdate = datetime.datetime.fromtimestamp(creation_date(file)).strftime('%Y-%m-%d %H:%M:%S')

            if conf_args.madmin_time == "12":
                creationdate = datetime.datetime.strptime(creationdate, '%Y-%m-%d %H:%M:%S').strftime('%Y-%m-%d %I:%M:%S %p')
                modify = datetime.datetime.strptime(modify, '%Y-%m-%d %H:%M:%S').strftime('%Y-%m-%d %I:%M:%S %p')

            name = 'unknown'
            lat = '0'
            lon = '0'
            url = '0'
            description = ''

            gymImage = 'gym_img/_' + str(gymid) + '_.jpg'

            if str(gymid) in data:
                name = data[str(gymid)]["name"].replace("\\", r"\\").replace('"', '')
                lat = data[str(gymid)]["latitude"]
                lon = data[str(gymid)]["longitude"]
                if data[str(gymid)]["description"]:
                    description = data[str(gymid)]["description"].replace("\\", r"\\").replace('"', '').replace("\n", "")

            gymJson = ({'id': gymid, 'lat': lat, 'lon': lon, 'hashvalue': hashvalue, 'filename': file[4:], 'name': name, 'description': description, 'gymimage': gymImage, 'count': count, 'creation': creationdate, 'modify': modify })
            gyms.append(gymJson)

        else:
            log.debug("File: " + str(file) + " not found in Database")
            os.remove(str(file))
            continue

    return jsonify(gyms)


@app.route("/get_raids")
@auth_required
def get_raids():
    raids = []
    eggIdsByLevel = [1, 1, 2, 2, 3]

    data = db_wrapper.get_gym_infos()

    with open('pokemon.json') as f:
        mondata = json.load(f)

    hashdata = json.loads(getAllHash('raid'))

    for file in glob.glob("ocr/www_hash/raid_*.jpg"):
        unkfile = re.search('raid_(-?\d+)_(-?\d+)_((?s).*)\.jpg', file)
        hashvalue = (unkfile.group(3))

        if str(hashvalue) in hashdata:
            monName = 'unknown'
            raidjson = hashdata[str(hashvalue)]["id"]
            count = hashdata[hashvalue]["count"]
            modify = hashdata[hashvalue]["modify"]

            raidHash_ = decodeHashJson(raidjson)
            gymid = raidHash_[0]
            lvl = raidHash_[1]
            mon = int(raidHash_[2])
            monid = int(raidHash_[2])
            mon = "%03d" % mon

            if mon == '000':
                type = 'egg'
                monPic = ''
            else:
                type = 'mon'
                monPic = '/asset/pokemon_icons/pokemon_icon_' + mon + '_00.png'
                if str(monid) in mondata:
                    monName = mondata[str(monid)]["name"]

            eggId = eggIdsByLevel[int(lvl) - 1]
            if eggId == 1:
                eggPic = '/asset/static_assets/png/ic_raid_egg_normal.png'
            if eggId == 2:
                eggPic = '/asset/static_assets/png/ic_raid_egg_rare.png'
            if eggId == 3:
                eggPic = '/asset/static_assets/png/ic_raid_egg_legendary.png'

            creationdate = datetime.datetime.fromtimestamp(creation_date(file)).strftime('%Y-%m-%d %H:%M:%S')

            if conf_args.madmin_time == "12":
                creationdate = datetime.datetime.strptime(creationdate, '%Y-%m-%d %H:%M:%S').strftime('%Y-%m-%d %I:%M:%S %p')
                modify = datetime.datetime.strptime(modify, '%Y-%m-%d %H:%M:%S').strftime('%Y-%m-%d %I:%M:%S %p')

            name = 'unknown'
            lat = '0'
            lon = '0'
            url = '0'
            description = ''

            gymImage = 'gym_img/_' + str(gymid) + '_.jpg'

            if str(gymid) in data:
                name = data[str(gymid)]["name"].replace("\\", r"\\").replace('"', '')
                lat = data[str(gymid)]["latitude"]
                lon = data[str(gymid)]["longitude"]
                if data[str(gymid)]["description"]:
                    description = data[str(gymid)]["description"].replace("\\", r"\\").replace('"', '').replace("\n", "")

            raidJson = ({'id': gymid, 'lat': lat, 'lon': lon, 'hashvalue': hashvalue, 'filename': file[4:], 'name': name, 'description': description, 'gymimage': gymImage, 'count': count, 'creation': creationdate, 'modify': modify,  'level': lvl, 'mon': mon, 'type': type, 'eggPic': eggPic, 'monPic': monPic, 'monname': monName })
            raids.append(raidJson)
        else:
            log.debug("File: " + str(file) + " not found in Database")
            os.remove(str(file))
            continue

    return jsonify(raids)


@app.route("/get_mons")
@auth_required
def get_mons():
    mons = []
    monList =[]

    with open('pokemon.json') as f:
        mondata = json.load(f)

    with open('raidmons.json') as f:
        raidmon = json.load(f)

    for mons in raidmon:
        for mon in mons['DexID']:
            lvl = mons['Level']
            if str(mon).find("_") > -1:
                mon_split = str(mon).split("_")
                mon = mon_split[0]
                frmadd = mon_split[1]
            else:
                frmadd = "00"

            mon = '{:03d}'.format(int(mon))

            monPic = '/asset/pokemon_icons/pokemon_icon_' + mon + '_00.png'
            monName = 'unknown'
            monid = int(mon)

            if str(monid) in mondata:
                monName = mondata[str(monid)]["name"]

            monJson = ({'filename': monPic, 'mon': monid, 'name': monName, 'lvl': lvl})
            monList.append(monJson)

    return jsonify(monList)


@app.route("/get_screens")
@auth_required
def get_screens():
    screens = []

    for file in glob.glob(str(conf_args.raidscreen_path) + "/raidscreen_*.png"):
        creationdate = datetime.datetime.fromtimestamp(creation_date(file)).strftime('%Y-%m-%d %H:%M:%S')

        if conf_args.madmin_time == "12":
            creationdate = datetime.datetime.strptime(creationdate, '%Y-%m-%d %H:%M:%S').strftime('%Y-%m-%d %I:%M:%S %p')

        screenJson = ({'filename': file[4:], 'creation': creationdate})
        screens.append(screenJson)

    return jsonify(screens)


@app.route("/get_unknows")
@auth_required
def get_unknows():
    unk = []
    for file in glob.glob("ocr/www_hash/unkgym_*.jpg"):
        unkfile = re.search('unkgym_(-?\d+\.?\d+)_(-?\d+\.?\d+)_((?s).*)\.jpg', file)
        creationdate = datetime.datetime.fromtimestamp(creation_date(file)).strftime('%Y-%m-%d %H:%M:%S')
        lat = (unkfile.group(1))
        lon = (unkfile.group(2))
        hashvalue = (unkfile.group(3))

        if conf_args.madmin_time == "12":
            creationdate = datetime.datetime.strptime(creationdate, '%Y-%m-%d %H:%M:%S').strftime('%Y-%m-%d %I:%M:%S %p')

        hashJson = ({'lat': lat, 'lon': lon, 'hashvalue': hashvalue, 'filename': file[4:], 'creation': creationdate})
        unk.append(hashJson)

    return jsonify(unk)


@app.route("/get_position")
@auth_required
def get_position():
    positionexport = {}
<<<<<<< HEAD
    fileName = conf_args.position_file+'.position'
=======
>>>>>>> 0e8b28a7

    for filename in glob.glob('*.position'):
        name = filename.split('.')
        with open(filename, 'r') as f:
            latlon = f.read().strip().split(', ')
            position = {
                    'lat': getCoordFloat(latlon[0]),
                    'lng': getCoordFloat(latlon[1])
                }
            positionexport[str(name[0])] = position

    return jsonify(positionexport)


@cache.cached()
@app.route("/get_route")
@auth_required
def get_route():
    route = []
    routeexport = {}

    for filename in glob.glob('*.calc'):
        name = filename.split('.')
        with open(filename, 'r') as f:
            for line in f.readlines():
                latlon = line.strip().split(', ')
                route.append([
                    getCoordFloat(latlon[0]),
                    getCoordFloat(latlon[1])
                ])
            routeexport[str(name[0])] = route
            route = []

    return jsonify(routeexport)


@app.route("/get_spawns")
@auth_required
def get_spawns():
    coords = []
    data = json.loads(db_wrapper.download_spawns())

    for spawnid in data:
        spawn = data[str(spawnid)]
        coords.append({
            'endtime': spawn['endtime'],
            'lat': spawn['lat'],
            'lon': spawn['lon'],
            'spawndef': spawn['spawndef'],
            'lastscan': spawn['lastscan']
            })

    return jsonify(coords)


@cache.cached()
@app.route("/get_gymcoords")
@auth_required
def get_gymcoords():
    coords = []

    data = db_wrapper.get_gym_infos()

    for gymid in data:
        gym = data[str(gymid)]
        coords.append({
            'id': gymid,
            'name': gym['name'],
            'img': gym['url'],
            'lat': gym['latitude'],
            'lon': gym['longitude'],
            'team_id': gym['team_id']
            })

    return jsonify(coords)
    
@app.route("/get_quests")
def get_quests():
    coords = []
    monName= ''
    
    with open('pokemon.json') as f:
        mondata = json.load(f)

    data = db_wrapper.quests_from_db()
    
    for pokestopid in data:
        quest = data[str(pokestopid)]
        coords.append(generate_quest(quest))
        
    return jsonify(coords)

    for pokestopid in data:
        pokestop = data[str(pokestopid)]
        if int(pokestop['quest_pokemon_id']) > 0:
            monName = mondata[str(int(pokestop['quest_pokemon_id']))]["name"]
        coords.append({
            'id': pokestopid,
            'quest_type': pokestop['quest_type'],
            'quest_stardust': pokestop['quest_stardust'],
            'lat': pokestop['latitude'],
            'lon': pokestop['longitude'],
            'quest_pokemon_id': pokestop['quest_pokemon_id'],
            'quest_reward_type': pokestop['quest_reward_type'],
            'quest_item_id': pokestop['quest_item_id'],
            'quest_item_amount': pokestop['quest_item_amount'],
            'name': pokestop['name'],
            'image': pokestop['image'],
            'monname': monName,
            'quest_condition': pokestop['quest_condition'],
            'quest_target': pokestop['quest_target']
            })

    return jsonify(coords)


@app.route('/gym_img/<path:path>', methods=['GET'])
@auth_required
def pushGyms(path):
    return send_from_directory('../ocr/gym_img', path)


@app.route('/www_hash/<path:path>', methods=['GET'])
@auth_required
def pushHashes(path):
    return send_from_directory('../ocr/www_hash', path)


@app.route('/screenshots/<path:path>', methods=['GET'])
@auth_required
def pushScreens(path):
    return send_from_directory('../' + conf_args.raidscreen_path, path)



@app.route('/match_unknows', methods=['GET'])
@auth_required
def match_unknows():
    hash = request.args.get('hash')
    lat = request.args.get('lat')
    lon = request.args.get('lon')
    return render_template('match_unknown.html', hash=hash, lat=lat, lon=lon, responsive=str(conf_args.madmin_noresponsive).lower(), title="match Unkown")


@app.route('/modify_raid', methods=['GET'])
@auth_required
def modify_raid():
    hash = request.args.get('hash')
    lat = request.args.get('lat')
    lon = request.args.get('lon')
    lvl = request.args.get('lvl')
    mon = request.args.get('mon')
    return render_template('change_raid.html', hash = hash, lat = lat, lon = lon, lvl = lvl, mon = mon, responsive = str(conf_args.madmin_noresponsive).lower(), title = "change Raid")


@app.route('/modify_gym', methods=['GET'])
@auth_required
def modify_gym():
    hash = request.args.get('hash')
    lat = request.args.get('lat')
    lon = request.args.get('lon')
    return render_template('change_gym.html', hash = hash, lat = lat, lon = lon, responsive = str(conf_args.madmin_noresponsive).lower(), title = "change Gym")


@app.route('/modify_mon', methods=['GET'])
@auth_required
def modify_mon():
    hash = request.args.get('hash')
    gym = request.args.get('gym')
    lvl = request.args.get('lvl')
    return render_template('change_mon.html', hash = hash, gym = gym, lvl = lvl, responsive = str(conf_args.madmin_noresponsive).lower(), title = "change Mon")


@app.route('/asset/<path:path>', methods=['GET'])
@auth_required
def pushAssets(path):
<<<<<<< HEAD
    return send_from_directory(conf_args.pogoasset, path)

=======
    return send_from_directory('../' + args.pogoasset, path)
>>>>>>> 0e8b28a7


@app.route('/config')
@auth_required
def config():
    fieldwebsite = []
    oldvalues = []
    sel = ''

    edit = False
    edit = request.args.get('edit')
    type = request.args.get('type')
    block = request.args.get('block')
    area = request.args.get('area')
    fieldwebsite.append('<form action="/addedit" id="settings">')
    fieldwebsite.append('<input type="hidden" name="block" value="' + block + '">')
    fieldwebsite.append('<input type="hidden" name="mode" value="' + type + '">')
    fieldwebsite.append('<input type="hidden" name="area" value="' + area + '">')
    if edit:
        fieldwebsite.append('<input type="hidden" name="edit" value="' + edit + '">')
        with open('configs/mappings.json') as f:
            mapping = json.load(f)
            for oldfields in mapping[area]:
                if 'name' in oldfields:
                    if oldfields['name'] == edit:
                        oldvalues = oldfields
                        _checkfield = 'name'
                if 'origin' in oldfields:
                    if oldfields['origin'] == edit:
                        oldvalues = oldfields
                        _checkfield = 'origin'
                if 'username' in oldfields:
                    if oldfields['username'] == edit:
                        oldvalues = oldfields
                        _checkfield = 'username'

    with open('madmin/static/vars/vars_parser.json') as f:
        vars = json.load(f)

    for area in vars[area]:
        if 'name' in area:
            if area['name'] == type:
                _name = area['name']
                compfields = area
        if 'origin' in area:
            if area['origin'] == type:
                _name = area['origin']
                compfields = area
        if 'username' in area:
            if area['username'] == type:
                _name = area['username']
                compfields = area

    for field in compfields[block]:
            req = ''
            lock = field['settings'].get("lockonedit", False)
            lockvalue = ''
            if lock:
                lockvalue = 'readonly'
            if field['settings']['type'] == 'text':
                req = field['settings'].get('require', 'false')
                if req in ('true'):
                    req = "required"
                if edit:
                    if block == "settings":
                        if field['name'] in oldvalues['settings']:
                            if str(oldvalues['settings'][field['name']]) != str('None'):
                                val = str(oldvalues['settings'][field['name']])
                            else:
                                val = ''
                        else:
                            val = ''
                    else:
                        if field['name'] in oldvalues:
                            if str(oldvalues[field['name']]) != str('None'):
                                val = str(oldvalues[field['name']])
                            else:
                                val = ''
                        else:
                            val = ''
                    fieldwebsite.append('<div class="form-group"><label>' + str(field['name']) + '</label><br /><small class="form-text text-muted">' + str(field['settings']['description']) + '</small><input type="text" name="' + str(field['name']) + '" value="' + val + '" ' + lockvalue + ' ' + req + '></div>')
                else:
                    fieldwebsite.append('<div class="form-group"><label>' + str(field['name']) + '</label><br /><small class="form-text text-muted">' + str(field['settings']['description']) + '</small><input type="text" name="' + str(field['name']) + '" ' + req + '></div>')
            if field['settings']['type'] == 'option':
                req = field['settings'].get('require', 'false')
                if req in ('true'):
                    req = "required"
                _temp = '<div class="form-group"><label>' + str(field['name']) + '</label><br /><small class="form-text text-muted">' + str(field['settings']['description']) + '</small><select class="form-controll" name="' + str(field['name']) + '" ' + lockvalue + ' ' + req + '>'
                _options = field['settings']['values'].split('|')
                for option in _options:
                    if edit:
                        if block == "settings":
                            if field['name'] in oldvalues['settings']:
                                if str(oldvalues['settings'][field['name']]).lower() in str(option).lower():
                                    sel = 'selected'
                        else:
                            if field['name'] in oldvalues:
                                if str(oldvalues[field['name']]).lower() in str(option).lower():
                                    sel = 'selected'
                    _temp = _temp + '<option value="' + str(option) + '" ' + sel + '>' + str(option) + '</option>'
                    sel = ''
                _temp = _temp + '</select></div>'
                fieldwebsite.append(str(_temp))
            if field['settings']['type'] == 'areaselect':
                req = field['settings'].get('require', 'false')
                if req in ('true'):
                    req = "required"
                _temp = '<div class="form-group"><label>' + str(field['name']) + '</label><br /><small class="form-text text-muted">' + str(field['settings']['description']) + '</small><select class="form-controll" name="' + str(field['name']) + '" ' + lockvalue + ' ' + req + '>'
                with open('configs/mappings.json') as f:
                    mapping = json.load(f)
                mapping['areas'].append({'name': None})

                for option in mapping['areas']:
                    if edit:
                        if block == "settings":
                            if str(oldvalues[field['settings']['name']]).lower() == str(option['name']).lower():
                                sel = 'selected'
                            else:
                                if oldvalues[field['settings']['name']] == '':
                                    sel = 'selected'
                        else:
                            if field['name'] in oldvalues:
                                if str(oldvalues[field['name']]).lower() == str(option['name']).lower():
                                    sel = 'selected'
                            else:
                                if not option['name']:
                                    sel = 'selected'
                    _temp = _temp + '<option value="' + str(option['name']) + '" ' + sel + '>' + str(option['name']) + '</option>'
                    sel = ''
                _temp = _temp + '</select></div>'
                fieldwebsite.append(str(_temp))

    if edit:
        header = "Edit " + edit + " (" + type + ")"
    else:
        header = "Add new " + type

    fieldwebsite.append('<button type="submit" class="btn btn-primary">Save</form>')

    return render_template('parser.html', editform=fieldwebsite, header=header, title="edit settings")


@app.route('/delsetting', methods=['GET', 'POST'])
@auth_required
def delsetting():

    edit = request.args.get('edit')
    type = request.args.get('type')
    block = request.args.get('block')
    area = request.args.get('area')

    with open('configs/mappings.json') as f:
        mapping = json.load(f)

    i = 0
    for asd in mapping[area]:
        if 'name' in mapping[area][i]:
                _checkfield = 'name'
        if 'origin' in mapping[area][i]:
                _checkfield = 'origin'
        if 'username' in mapping[area][i]:
                _checkfield = 'username'

        if str(edit) in str(mapping[area][i][_checkfield]):
            del mapping[area][i]

        i += 1

    with open('configs/mappings.json', 'w') as outfile:
        json.dump(mapping, outfile, indent=4, sort_keys=True)

    return redirect("/showsettings", code=302)

def check_float(number):
    try:
        float(number)
        return True
    except ValueError:
        return False


@app.route('/addedit', methods=['GET', 'POST'])
@auth_required
def addedit():
    data = request.args
    datavalue = {}

    for ase, key in data.items():
        datavalue[ase] = key

    edit = datavalue.get("edit", False)
    block = datavalue.get("block", False)
    type_ = datavalue.get("type", False)
    name = datavalue.get("name", False)
    area = datavalue.get("area", False)
    delete = datavalue.get("del", False)

    with open('configs/mappings.json') as f:
        mapping = json.load(f)
    with open('madmin/static/vars/settings.json') as f:
        settings = json.load(f)

    if edit:
        i = 0
        for asd in mapping[area]:
            if 'name' in mapping[area][i]:
                    _checkfield = 'name'
            if 'origin' in mapping[area][i]:
                    _checkfield = 'origin'
            if 'username' in mapping[area][i]:
                    _checkfield = 'username'

            if str(edit) in str(mapping[area][i][_checkfield]):
                if str(block) == str("settings"):
                    for ase, key in data.items():
                        if key == '':
                            if ase in mapping[area][i]['settings']:
                                del mapping[area][i]['settings'][ase]
                        elif key in area:
                            continue
                        else:
                            key = match_typ(key)
                            if str(ase) not in ('block', 'area', 'type', 'edit', 'mode'):
                                mapping[area][i]['settings'][ase] = key

                else:
                    for ase, key in data.items():
                        if ase in mapping[area][i]:
                            if key == '':
                                if ase in mapping[area][i]:
                                    del mapping[area][i][ase]
                            elif key in area:
                                continue
                            else:
                                key = match_typ(key)
                                if str(ase) not in ('block', 'area', 'type', 'edit'):
                                    mapping[area][i][ase] = key
                        else:
                            if key in area:
                                continue
                            else:
                                key = match_typ(key)
                                if str(ase) not in ('block', 'area', 'type', 'edit'):
                                    new = {}
                                    new[ase] = key
                                    mapping[area][i][ase] = key
            i += 1
    else:
        new = {}
        for ase, key in data.items():
            if key != '' and key not in area:
                key = match_typ(key)
                if str(ase) not in ('block', 'area', 'type', 'edit'):
                    new[ase] = key

        if str(block) == str("settings"):
            mapping[area]['settings'].append(new)
        else:
            if (settings[area]['has_settings']) in ('true'):
                new['settings'] = {}
            mapping[area].append(new)

    with open('configs/mappings.json', 'w') as outfile:
        json.dump(mapping, outfile, indent=4, sort_keys=True)

    return redirect("/showsettings", code=302)

def match_typ(key):
    if '[' in key and ']' in key:
        key = list(key.replace('[', '').replace(']', '').split(','))
        key = [int(i) for i in key]
    elif key in 'true':
        key = bool(True)
    elif key in 'false':
        key = bool(False)
    elif key.isdigit():
        key = int(key)
    elif check_float(key):
        key = float(key)
    elif key == "None":
        key = None
    else:
        key = key.replace(' ','_')
    return key

@app.route('/showsettings', methods=['GET', 'POST'])
@auth_required
def showsettings():
    table=''
    with open('configs/mappings.json') as f:
        mapping = json.load(f)
    with open('madmin/static/vars/settings.json') as f:
        settings = json.load(f)
    with open('madmin/static/vars/vars_parser.json') as f:
        vars = json.load(f)

    for var in vars:
        line, quickadd, quickline = '', '', ''
        header = '<thead><tr><th><b>' + (var.upper()) + '</b> <a href=/addnew?area=' + var + '>[Add new]</a></th><th>Basedata</th><th>Settings</th><th>Delete</th></tr></thead>'
        subheader = '<tr><td colspan="4">' + settings[var]['description'] + '</td></tr>'
        edit = '<td></td>'
        editsettings = '<td></td>'
        _typearea = var
        _field = settings[var]['field']
        _quick = settings[var].get('quickview', False)
        _quicksett = settings[var].get('quickview_settings', False)

        for output in mapping[var]:
            quickadd, quickline = '', ''
            mode = output.get('mode', _typearea)
            if settings[var]['could_edit']:
                edit = '<td><a href=/config?type=' + str(mode) + '&area=' + str(_typearea) + '&block=fields&edit=' + str(output[_field]) + '>[Edit]</a></td>'
            else:
                edit = '<td></td>'
            if settings[var]['has_settings'] in ('true'):
                editsettings = '<td><a href=/config?type=' + str(mode) + '&area=' + str(_typearea) + '&block=settings&edit=' + str(output[_field]) + '>[Edit Settings]</a></td>'
            else:
                editsettings = '<td></td>'
            delete = '<td><a href=/delsetting?type=' + str(mode) + '&area=' + str(_typearea) + '&block=settings&edit=' + str(output[_field]) + '&del=true>[Delete]</a></td>'

            line = line + '<tr><td><b>' + str(output[_field]) + '</b></td>' + str(edit) + str(editsettings) + str(delete) + '</tr>'
            
            if _quick:
                for quickfield in _quick.split('|'):
                    if output.get(quickfield, False):
                        quickadd = quickadd + str(quickfield) + ': ' + str(output.get(quickfield, '')) + '<br>'
                quickline = quickline + '<tr><td></td><td class=quick>' + str(quickadd) + '</td>'
            quickadd = ''
            if _quicksett:
                for quickfield in _quicksett.split('|'):
                    if output['settings'].get(quickfield, False):
                        quickadd = quickadd + str(quickfield) + ': ' + str(output['settings'].get(quickfield, '')) + '<br>'
                quickline = quickline + '<td colspan="2" class=quick>' + str(quickadd) + '</td></tr>'

                
            line = line + quickline

            
        table = table + header + subheader + line

    return render_template('settings.html', settings='<table>' + table + '</table>', title="Mapping Editor")

    return jsonify(table)


@app.route('/addnew', methods=['GET', 'POST'])
@auth_required
def addnew():
    area = request.args.get('area')
    line = ''
    with open('madmin/static/vars/vars_parser.json') as f:
        settings = json.load(f)
    if (len(settings[area])) == 1:
        return redirect('config?type=' + area + '&area=' + area + '&block=fields')

    for output in settings[area]:
        line = line + '<h3><a href=config?type=' + str(output['name']) + '&area=' + str(area) + '&block=fields>'+str(output['name'])+'</a></h3><h5>'+str(output['description'])+'</h5><hr>'

    return render_template('sel_type.html', line=line, title="Type selector")


def decodeHashJson(hashJson):
    data = json.loads(hashJson)
    raidGym = data['gym']
    raidLvl = data["lvl"]
    raidMon = data["mon"]

    return raidGym, raidLvl, raidMon


def encodeHashJson(gym, lvl, mon):
    hashJson = json.dumps({'gym': gym, 'lvl': lvl, 'mon': mon}, separators=(',', ':'))
    return hashJson


def getAllHash(type):
    rv = db_wrapper.get_all_hash(type)
    hashRes = {}
    for result in rv:
        hashRes[result[1]] = ({'id': str(result[0]), 'type': result[2], 'count': result[3], 'modify': str(result[4])})
    # data_json = json.dumps(hashRes, sort_keys=True, indent=4, separators=(',', ': '))
    data_json = hashRes
    return json.dumps(hashRes, indent=4, sort_keys=True)


def getCoordFloat(coordinate):
    return floor(float(coordinate) * (10 ** 5)) / float(10 ** 5)


def creation_date(path_to_file):
    """
    Try to get the date that a file was created, falling back to when it was
    last modified if that isn't possible.
    See http://stackoverflow.com/a/39501288/1709587 for explanation.
    """
    if platform.system() == 'Windows':
        return os.path.getctime(path_to_file)
    else:
        stat = os.stat(path_to_file)
        try:
            return stat.st_birthtime
        except AttributeError:
            # We're probably on Linux. No easy way to get creation dates here,
            # so we'll settle for when its content was last modified.
            return stat.st_mtime


if __name__ == "__main__":
    app.run()
    # host='0.0.0.0', port=int(conf_args.madmin_port), threaded=False)
<|MERGE_RESOLUTION|>--- conflicted
+++ resolved
@@ -134,8 +134,8 @@
 
     if db_wrapper.insert_hash(hash, 'gym', id, '999', unique_hash="madmin"):
 
-        for file in glob.glob("ocr/www_hash/unkgym_*" + str(hash) + ".jpg"):
-            copyfile(file, 'ocr/www_hash/gym_0_0_' + str(hash) + '.jpg')
+        for file in glob.glob("www_hash/unkgym_*" + str(hash) + ".jpg"):
+            copyfile(file, 'www_hash/gym_0_0_' + str(hash) + '.jpg')
             os.remove(file)
 
         return redirect("/unknown", code=302)
@@ -205,7 +205,7 @@
 
         gymid = str(closegym[0])
         dist = str(closegym[1])
-        gymImage = 'gym_img/_' + str(gymid) + '_.jpg'
+        gymImage = 'ocr/gym_img/_' + str(gymid) + '_.jpg'
 
         name = 'unknown'
         lat = '0'
@@ -220,7 +220,7 @@
             if data[str(gymid)]["description"]:
                 description = data[str(gymid)]["description"].replace("\\", r"\\").replace('"', '').replace("\n", "")
 
-        ngjson = ({'id': gymid, 'name': name, 'lat': lat, 'lon': lon, 'description': description, 'filename': gymImage, 'dist': dist})
+        ngjson = ({'id': gymid, 'dist': dist, 'name': name, 'lat': lat, 'lon': lon, 'description': description, 'filename': gymImage, 'dist': dist})
         nearGym.append(ngjson)
 
     return jsonify(nearGym)
@@ -289,7 +289,7 @@
             url = '0'
             description = ''
 
-            gymImage = 'gym_img/_' + str(gymid) + '_.jpg'
+            gymImage = 'ocr/gym_img/_' + str(gymid) + '_.jpg'
 
             if str(gymid) in data:
                 name = data[str(gymid)]["name"].replace("\\", r"\\").replace('"', '')
@@ -368,7 +368,7 @@
             url = '0'
             description = ''
 
-            gymImage = 'gym_img/_' + str(gymid) + '_.jpg'
+            gymImage = 'ocr/gym_img/_' + str(gymid) + '_.jpg'
 
             if str(gymid) in data:
                 name = data[str(gymid)]["name"].replace("\\", r"\\").replace('"', '')
@@ -464,11 +464,9 @@
 @app.route("/get_position")
 @auth_required
 def get_position():
+    position = []
     positionexport = {}
-<<<<<<< HEAD
-    fileName = conf_args.position_file+'.position'
-=======
->>>>>>> 0e8b28a7
+    fileName = args.position_file+'.position'
 
     for filename in glob.glob('*.position'):
         name = filename.split('.')
@@ -645,12 +643,8 @@
 @app.route('/asset/<path:path>', methods=['GET'])
 @auth_required
 def pushAssets(path):
-<<<<<<< HEAD
     return send_from_directory(conf_args.pogoasset, path)
 
-=======
-    return send_from_directory('../' + args.pogoasset, path)
->>>>>>> 0e8b28a7
 
 
 @app.route('/config')
@@ -850,6 +844,7 @@
 
     with open('configs/mappings.json') as f:
         mapping = json.load(f)
+
     with open('madmin/static/vars/settings.json') as f:
         settings = json.load(f)
 
