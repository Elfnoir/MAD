# -*- coding: utf-8 -*-
import sys

from db.monocleWrapper import MonocleWrapper
from db.rmWrapper import RmWrapper

sys.path.append("..")  # Adds higher directory to python modules path.

import threading
import logging
import time
from flask import (Flask, jsonify, render_template,
                   request, send_from_directory, redirect)
from flask_caching import Cache
from utils.walkerArgs import parseArgs
import json
import os, glob, platform
import re
import datetime
from shutil import copyfile
from math import floor

app = Flask(__name__)
cache = Cache(app, config={'CACHE_TYPE': 'simple'})

log = logging.getLogger(__name__)

args = parseArgs()

if args.db_method == "rm":
    db_wrapper = RmWrapper(args, None)
elif args.db_method == "monocle":
    db_wrapper = MonocleWrapper(args, None)
else:
    log.error("Invalid db_method in config. Exiting")
    sys.exit(1)


# @app.before_first_request
# def init():
#     task = my_task.apply_async()
def run_job():
    try:
        while True:
            time.sleep(1)
    except KeyboardInterrupt:
        exit(0)

    t_webApp = threading.Thread(name='Web App', target=run_job)
    t_webApp.setDaemon(True)
    t_webApp.start()


@app.after_request
def after_request(response):
    response.headers.add('Access-Control-Allow-Origin', '*')
    response.headers.add('Access-Control-Allow-Headers', 'Content-Type,Authorization')
    response.headers.add('Access-Control-Allow-Methods', 'GET,PUT,POST,DELETE,OPTIONS')
    return response


@app.route('/screens', methods=['GET'])
def screens():
    return render_template('screens.html', responsive=str(args.madmin_noresponsive).lower())


@app.route('/', methods=['GET'])
def root():
    return render_template('index.html')


@app.route('/raids', methods=['GET'])
def raids():
    return render_template('raids.html', sort=str(args.madmin_sort), responsive=str(args.madmin_noresponsive).lower())


@app.route('/gyms', methods=['GET'])
def gyms():
    return render_template('gyms.html', sort=args.madmin_sort, responsive=str(args.madmin_noresponsive).lower())


@app.route('/unknown', methods=['GET'])
def unknown():
    return render_template('unknown.html', responsive=str(args.madmin_noresponsive).lower())


@app.route('/map', methods=['GET'])
def map():
    return render_template('map.html')


@app.route("/submit_hash")
def submit_hash():
    hash = request.args.get('hash')
    id = request.args.get('id')

    if db_wrapper.insert_hash(hash, 'gym', id, '999', unique_hash="madmin"):

        for file in glob.glob("www_hash/unkgym_*" + str(hash) + ".jpg"):
            copyfile(file, 'www_hash/gym_0_0_' + str(hash) + '.jpg')
            os.remove(file)

        return redirect("/unknown", code=302)


@app.route("/modify_raid_gym")
def modify_raid_gym():
    hash = request.args.get('hash')
    id = request.args.get('id')
    mon = request.args.get('mon')
    lvl = request.args.get('lvl')

    newJsonString = encodeHashJson(id, lvl, mon)
    db_wrapper.delete_hash_table('"' + str(hash) + '"', 'raid', 'in', 'hash')
    db_wrapper.insert_hash(hash, 'raid', newJsonString, '999', unique_hash="madmin")

    return redirect("/raids", code=302)


@app.route("/modify_raid_mon")
def modify_raid_mon():
    hash = request.args.get('hash')
    id = request.args.get('gym')
    mon = request.args.get('mon')
    lvl = request.args.get('lvl')

    newJsonString = encodeHashJson(id, lvl, mon)
    db_wrapper.delete_hash_table('"' + str(hash) + '"', 'raid', 'in', 'hash')
    db_wrapper.insert_hash(hash, 'raid', newJsonString, '999', unique_hash="madmin")

    return redirect("/raids", code=302)


@app.route("/modify_gym_hash")
def modify_gym_hash():
    hash = request.args.get('hash')
    id = request.args.get('id')

    db_wrapper.delete_hash_table('"' + str(hash) + '"', 'gym', 'in', 'hash')
    db_wrapper.insert_hash(hash, 'gym', id, '999', unique_hash="madmin")

    return redirect("/gyms", code=302)


@app.route("/near_gym")
def near_gym():
    nearGym = []
    with open('gym_info.json') as f:
        data = json.load(f)
    lat = request.args.get('lat')
    lon = request.args.get('lon')
    if lat == "9999":
        distance = int(9999)
        lat = args.home_lat
        lon = args.home_lng
    else:
        distance = int(args.unknown_gym_distance)

    if not lat or not lon:
        return 'Missing Argument...'
    closestGymIds = db_wrapper.get_near_gyms(lat, lon, 123, 1, int(distance), unique_hash="madmin")
    for closegym in closestGymIds:

        gymid = str(closegym[0])
        dist = str(closegym[1])
        gymImage = 'ocr/gym_img/_' + str(gymid) + '_.jpg'

        name = 'unknown'
        lat = '0'
        lon = '0'
        url = '0'
        description = ''

        if str(gymid) in data:
            name = data[str(gymid)]["name"].replace("\\", r"\\").replace('"', '')
            lat = data[str(gymid)]["latitude"]
            lon = data[str(gymid)]["longitude"]
            if data[str(gymid)]["description"]:
                description = data[str(gymid)]["description"].replace("\\", r"\\").replace('"', '').replace("\n", "")

        ngjson = ({'id': gymid, 'dist': dist, 'name': name, 'lat': lat, 'lon': lon, 'description': description, 'filename': gymImage, 'dist': dist})
        nearGym.append(ngjson)

    return jsonify(nearGym)


@app.route("/delete_hash")
def delete_hash():
    nearGym = []
    hash = request.args.get('hash')
    type = request.args.get('type')
    redi = request.args.get('redirect')
    if not hash or not type:
        return 'Missing Argument...'

    db_wrapper.delete_hash_table('"' + str(hash) + '"', type, 'in', 'hash')
    for file in glob.glob("www_hash/*" + str(hash) + ".jpg"):
        os.remove(file)

    return redirect('/' + str(redi), code=302)


@app.route("/delete_file")
def delete_file():
    nearGym = []
    hash = request.args.get('hash')
    type = request.args.get('type')
    redi = request.args.get('redirect')
    if not hash or not type:
        return 'Missing Argument...'

    for file in glob.glob("www_hash/*" + str(hash) + ".jpg"):
        os.remove(file)

    return redirect('/' + str(redi), code=302)


@app.route("/get_gyms")
def get_gyms():
    gyms = []
    data = db_wrapper.get_gym_infos()

    hashdata = json.loads(getAllHash('gym'))

    for file in glob.glob("www_hash/gym_*.jpg"):
        unkfile = re.search('gym_(-?\d+)_(-?\d+)_((?s).*)\.jpg', file)
        hashvalue = (unkfile.group(3))

        if str(hashvalue) in hashdata:

            gymid = hashdata[str(hashvalue)]["id"]
            count = hashdata[hashvalue]["count"]
            modify = hashdata[hashvalue]["modify"]

            creationdate = datetime.datetime.fromtimestamp(creation_date(file)).strftime('%Y-%m-%d %H:%M:%S')

            if args.madmin_time == "12":
                creationdate = datetime.datetime.strptime(creationdate, '%Y-%m-%d %H:%M:%S').strftime('%Y-%m-%d %I:%M:%S %p')
                modify = datetime.datetime.strptime(modify, '%Y-%m-%d %H:%M:%S').strftime('%Y-%m-%d %I:%M:%S %p')

            name = 'unknown'
            lat = '0'
            lon = '0'
            url = '0'
            description = ''

            gymImage = 'ocr/gym_img/_' + str(gymid) + '_.jpg'

            if str(gymid) in data:
                name = data[str(gymid)]["name"].replace("\\", r"\\").replace('"', '')
                lat = data[str(gymid)]["latitude"]
                lon = data[str(gymid)]["longitude"]
                if data[str(gymid)]["description"]:
                    description = data[str(gymid)]["description"].replace("\\", r"\\").replace('"', '').replace("\n", "")

            gymJson = ({'id': gymid, 'lat': lat, 'lon': lon, 'hashvalue': hashvalue, 'filename': file, 'name': name, 'description': description, 'gymimage': gymImage, 'count': count, 'creation': creationdate, 'modify': modify })
            gyms.append(gymJson)

        else:
            log.debug("File: " + str(file) + " not found in Database")
            os.remove(str(file))
            continue

    return jsonify(gyms)


@app.route("/get_raids")
def get_raids():
    raids = []
    eggIdsByLevel = [1, 1, 2, 2, 3]

    data = db_wrapper.get_gym_infos()

    with open('pokemon.json') as f:
        mondata = json.load(f)

    hashdata = json.loads(getAllHash('raid'))

    for file in glob.glob("www_hash/raid_*.jpg"):
        unkfile = re.search('raid_(-?\d+)_(-?\d+)_((?s).*)\.jpg', file)
        hashvalue = (unkfile.group(3))

        if str(hashvalue) in hashdata:
            monName = 'unknown'
            raidjson = hashdata[str(hashvalue)]["id"]
            count = hashdata[hashvalue]["count"]
            modify = hashdata[hashvalue]["modify"]

            raidHash_ = decodeHashJson(raidjson)
            gymid = raidHash_[0]
            lvl = raidHash_[1]
            mon = int(raidHash_[2])
            monid = int(raidHash_[2])
            mon = "%03d" % mon

            if mon == '000':
                type = 'egg'
                monPic = ''
            else:
                type = 'mon'
                monPic = '/asset/pokemon_icons/pokemon_icon_' + mon + '_00.png'
                if str(monid) in mondata:
                    monName = mondata[str(monid)]["name"]

            eggId = eggIdsByLevel[int(lvl) - 1]
            if eggId == 1:
                eggPic = '/asset/static_assets/png/ic_raid_egg_normal.png'
            if eggId == 2:
                eggPic = '/asset/static_assets/png/ic_raid_egg_rare.png'
            if eggId == 3:
                eggPic = '/asset/static_assets/png/ic_raid_egg_legendary.png'

            creationdate = datetime.datetime.fromtimestamp(creation_date(file)).strftime('%Y-%m-%d %H:%M:%S')

            if args.madmin_time == "12":
                creationdate = datetime.datetime.strptime(creationdate, '%Y-%m-%d %H:%M:%S').strftime('%Y-%m-%d %I:%M:%S %p')
                modify = datetime.datetime.strptime(modify, '%Y-%m-%d %H:%M:%S').strftime('%Y-%m-%d %I:%M:%S %p')

            name = 'unknown'
            lat = '0'
            lon = '0'
            url = '0'
            description = ''

            gymImage = 'ocr/gym_img/_' + str(gymid) + '_.jpg'

            if str(gymid) in data:
                name = data[str(gymid)]["name"].replace("\\", r"\\").replace('"', '')
                lat = data[str(gymid)]["latitude"]
                lon = data[str(gymid)]["longitude"]
                if data[str(gymid)]["description"]:
                    description = data[str(gymid)]["description"].replace("\\", r"\\").replace('"', '').replace("\n", "")

            raidJson = ({'id': gymid, 'lat': lat, 'lon': lon, 'hashvalue': hashvalue, 'filename': file, 'name': name, 'description': description, 'gymimage': gymImage, 'count': count, 'creation': creationdate, 'modify': modify,  'level': lvl, 'mon': mon, 'type': type, 'eggPic': eggPic, 'monPic': monPic, 'monname': monName })
            raids.append(raidJson)
        else:
            log.debug("File: " + str(file) + " not found in Database")
            os.remove(str(file))
            continue

    return jsonify(raids)


@app.route("/get_mons")
def get_mons():
    mons = []
    monList =[]

    with open('pokemon.json') as f:
        mondata = json.load(f)

    with open('raidmons.json') as f:
        raidmon = json.load(f)

    for mons in raidmon:
        for mon in mons['DexID']:
            lvl = mons['Level']
            if str(mon).find("_") > -1:
                mon_split = str(mon).split("_")
                mon = mon_split[0]
                frmadd = mon_split[1]
            else:
                frmadd = "00"

            mon = '{:03d}'.format(int(mon))

            monPic = '/asset/pokemon_icons/pokemon_icon_' + mon + '_00.png'
            monName = 'unknown'
            monid = int(mon)

            if str(monid) in mondata:
                monName = mondata[str(monid)]["name"]

            monJson = ({'filename': monPic, 'mon': monid, 'name': monName, 'lvl': lvl})
            monList.append(monJson)

    return jsonify(monList)


@app.route("/get_screens")
def get_screens():
    screens = []

    for file in glob.glob(str(args.raidscreen_path) + "/raidscreen_*.png"):
        creationdate = datetime.datetime.fromtimestamp(creation_date(file)).strftime('%Y-%m-%d %H:%M:%S')

        if args.madmin_time == "12":
            creationdate = datetime.datetime.strptime(creationdate, '%Y-%m-%d %H:%M:%S').strftime('%Y-%m-%d %I:%M:%S %p')

        screenJson = ({'filename': file, 'creation': creationdate})
        screens.append(screenJson)

    return jsonify(screens)


@app.route("/get_unknows")
def get_unknows():
    unk = []
    for file in glob.glob("www_hash/unkgym_*.jpg"):
        unkfile = re.search('unkgym_(-?\d+\.?\d+)_(-?\d+\.?\d+)_((?s).*)\.jpg', file)
        creationdate = datetime.datetime.fromtimestamp(creation_date(file)).strftime('%Y-%m-%d %H:%M:%S')
        lat = (unkfile.group(1))
        lon = (unkfile.group(2))
        hashvalue = (unkfile.group(3))

        if args.madmin_time == "12":
            creationdate = datetime.datetime.strptime(creationdate, '%Y-%m-%d %H:%M:%S').strftime('%Y-%m-%d %I:%M:%S %p')

        hashJson = ({'lat': lat, 'lon': lon, 'hashvalue': hashvalue, 'filename': file, 'creation': creationdate})
        unk.append(hashJson)

    return jsonify(unk)


@app.route("/get_position")
def get_position():
    position = []
    positionexport = {}
    fileName = args.position_file+'.position'

    for filename in glob.glob('*.position'):
        name = filename.split('.')
        with open(filename, 'r') as f:
            latlon = f.read().strip().split(', ')
            position.append([
                getCoordFloat(latlon[0]),
                getCoordFloat(latlon[1])
            ])
            positionexport[str(name[0])] = position

    return jsonify(positionexport)

    if not os.path.isfile(fileName):
        return jsonify([0, 0])

    with open(fileName) as f:
        latlon = f.read().strip().split(', ')
        if len(latlon) == 2:
            return jsonify([getCoordFloat(latlon[0]), getCoordFloat(latlon[1])])
        else:
            return jsonify([0, 0])


@cache.cached()
@app.route("/get_route")
def get_route():
    route = []
    routeexport = {}

    for filename in glob.glob('*.calc'):
        name = filename.split('.')
        with open(filename, 'r') as f:
            for line in f.readlines():
                latlon = line.strip().split(', ')
                route.append([
                    getCoordFloat(latlon[0]),
                    getCoordFloat(latlon[1])
                ])
            routeexport[str(name[0])] = route
            route = []

    return jsonify(routeexport)


@app.route("/get_spawns")
def get_spawns():
    coords = []
    data = json.loads(db_wrapper.download_spawns())

    for spawnid in data:
        spawn = data[str(spawnid)]
        coords.append({
            'endtime': spawn['endtime'],
            'lat': spawn['lat'],
            'lon': spawn['lon'],
            'spawndef': spawn['spawndef'],
            'lastscan': spawn['lastscan']
            })

    return jsonify(coords)


@cache.cached()
@app.route("/get_gymcoords")
def get_gymcoords():
    coords = []

    data = db_wrapper.get_gym_infos()

    for gymid in data:
        gym = data[str(gymid)]
        coords.append({
            'id': gymid,
            'name': gym['name'],
            'img': gym['url'],
            'lat': gym['latitude'],
            'lon': gym['longitude'],
            'team_id': gym['team_id']
            })

    return jsonify(coords)


@app.route('/gym_img/<path:path>', methods=['GET'])
def pushGyms(path):
    return send_from_directory('ocr/gym_img', path)


@app.route('/www_hash/<path:path>', methods=['GET'])
def pushHashes(path):
    return send_from_directory('ocr/www_hash', path)


@app.route('/screenshots/<path:path>', methods=['GET'])
def pushScreens(path):
    return send_from_directory(args.raidscreen_path, path)


@app.route('/match_unknows', methods=['GET'])
def match_unknows():
    hash = request.args.get('hash')
    lat = request.args.get('lat')
    lon = request.args.get('lon')
    return render_template('match_unknown.html', hash=hash, lat=lat, lon=lon, responsive=str(args.madmin_noresponsive).lower())


@app.route('/modify_raid', methods=['GET'])
def modify_raid():
    hash = request.args.get('hash')
    lat = request.args.get('lat')
    lon = request.args.get('lon')
    lvl = request.args.get('lvl')
    mon = request.args.get('mon')
    return render_template('change_raid.html', hash = hash, lat = lat, lon = lon, lvl = lvl, mon = mon, responsive = str(args.madmin_noresponsive).lower())


@app.route('/modify_gym', methods=['GET'])
def modify_gym():
    hash = request.args.get('hash')
    lat = request.args.get('lat')
    lon = request.args.get('lon')
    return render_template('change_gym.html', hash = hash, lat = lat, lon = lon, responsive = str(args.madmin_noresponsive).lower())


@app.route('/modify_mon', methods=['GET'])
def modify_mon():
    hash = request.args.get('hash')
    gym = request.args.get('gym')
    lvl = request.args.get('lvl')
    return render_template('change_mon.html', hash = hash, gym = gym, lvl = lvl, responsive = str(args.madmin_noresponsive).lower())


@app.route('/asset/<path:path>', methods=['GET'])
def pushAssets(path):
    return send_from_directory(args.pogoasset, path)


@app.route('/config')
def config():
    fieldwebsite = []
    oldvalues = []
    sel = ''

    edit = False
    edit = request.args.get('edit')
    type = request.args.get('type')
    block = request.args.get('block')
    area = request.args.get('area')
    fieldwebsite.append('<form action=/addedit id=settings>')
    fieldwebsite.append('<input type=hidden name=block value=' + block + '>')
    fieldwebsite.append('<input type=hidden name=mode value=' + type + '>')
    fieldwebsite.append('<input type=hidden name=area value=' + area + '>')
    if edit:
        fieldwebsite.append('<input type=hidden name=edit value=' + edit + '>')
        with open('configs/mappings.json') as f:
            mapping = json.load(f)
            for oldfields in mapping[area]:
                if 'name' in oldfields:
                    if oldfields['name'] == edit:
                        oldvalues = oldfields
                        _checkfield = 'name'
                if 'origin' in oldfields:
                    if oldfields['origin'] == edit:
                        oldvalues = oldfields
                        _checkfield = 'origin'
                if 'username' in oldfields:
                    if oldfields['username'] == edit:
                        oldvalues = oldfields
                        _checkfield = 'username'

    with open('madmin/static/vars/vars_parser.json') as f:
        vars = json.load(f)

    for area in vars[area]:
        if 'name' in area:
            if area['name'] == type:
                _name = area['name']
                compfields = area
        if 'origin' in area:
            if area['origin'] == type:
                _name = area['origin']
                compfields = area
        if 'username' in area:
            if area['username'] == type:
                _name = area['username']
                compfields = area

    for field in compfields[block]:
            req = ''
            lock = field['settings'].get("lockonedit", False)
            lockvalue = ''
            if lock:
                lockvalue = 'readonly'
            if field['settings']['type'] == 'text':
                req = field['settings'].get('require', 'false')
                if req in ('true'):
                    req = "required"
                if edit:
                    if block == "settings":
                        if field['name'] in oldvalues['settings']:
                            if str(oldvalues['settings'][field['name']]) != str('None'):
                                val = str(oldvalues['settings'][field['name']])
                            else:
                                val = ''
                        else:
                            val = ''
                    else:
                        if field['name'] in oldvalues:
                            if str(oldvalues[field['name']]) != str('None'):
                                val = str(oldvalues[field['name']])
                            else:
                                val = ''
                        else:
                            val = ''
                    fieldwebsite.append('<b>' + str(field['name']) + '</b><br>' + str(field['settings']['description']) + ' <br><input type=text name=' + str(field['name']) + ' value="' + val + '" ' + lockvalue + ' ' + req + '>')
                else:
                    fieldwebsite.append('<b>' + str(field['name']) + '</b><br>' + str(field['settings']['description']) + ' <br><input type=text name=' + str(field['name']) + ' ' + req + '>')
            if field['settings']['type'] == 'option':
                req = field['settings'].get('require', 'false')
                if req in ('true'):
                    req = "required"
                _temp = '<b>' + str(field['name']) + '</b><br>' + str(field['settings']['description']) + ' <br><select name="' + str(field['name']) + '" ' + lockvalue + ' ' + req + '>'
                _options = field['settings']['values'].split('|')
                for option in _options:
                    if edit:
                        if block == "settings":
                            if option in oldvalues['settings']:
                                if str(oldvalues[field['settings']['name']]).lower() == str(option).lower():
                                    sel = 'selected'
                        else:
                            if str(oldvalues[field['name']]).lower() == str(option).lower():
                                sel = 'selected'
                    _temp = _temp + '<option value=' + str(option) + ' ' + sel + '>' + str(option) + '</option>'
                    sel = ''
                _temp = _temp + '</select>'
                fieldwebsite.append(str(_temp))
            if field['settings']['type'] == 'areaselect':
                req = field['settings'].get('require', 'false')
                if req in ('true'):
                    req = "required"
                _temp = '<b>' + str(field['name']) + '</b><br>' + str(field['settings']['description']) + ' <br><select name="' + str(field['name']) + '" ' + lockvalue + ' ' + req + '>'
                with open('configs/mappings.json') as f:
                    mapping = json.load(f)
                mapping['areas'].append({'name': None})

                for option in mapping['areas']:
                    if edit:
                        if block == "settings":
                            if str(oldvalues[field['settings']['name']]).lower() == str(option['name']).lower():
                                sel = 'selected'
                            else:
                                if oldvalues[field['settings']['name']] == '':
                                    sel = 'selected'
                        else:
                            if field['name'] in oldvalues:
                                if str(oldvalues[field['name']]).lower() == str(option['name']).lower():
                                    sel = 'selected'
                            else:
                                if not option['name']:
                                    sel = 'selected'
                    _temp = _temp + '<option value="' + str(option['name']) + '" ' + sel + '>' + str(option['name']) + '</option>'
                    sel = ''
                _temp = _temp + '</select>'
                fieldwebsite.append(str(_temp))

    if edit:
        header = "Edit " + edit + " (" + type + ")"
    else:
        header = "Add new " + type

    fieldwebsite.append('<input type=submit value="Save"></form> ')

    return render_template('parser.html', editform=fieldwebsite, header=header)


@app.route('/delsetting', methods=['GET', 'POST'])
def delsetting():

    edit = request.args.get('edit')
    type = request.args.get('type')
    block = request.args.get('block')
    area = request.args.get('area')

    with open('configs/mappings.json') as f:
        mapping = json.load(f)

    i = 0
    for asd in mapping[area]:
        if 'name' in mapping[area][i]:
                _checkfield = 'name'
        if 'origin' in mapping[area][i]:
                _checkfield = 'origin'
        if 'username' in mapping[area][i]:
                _checkfield = 'username'

        if str(edit) in str(mapping[area][i][_checkfield]):
            del mapping[area][i]

        i += 1

    with open('configs/mappings.json', 'w') as outfile:
        json.dump(mapping, outfile, indent=4, sort_keys=True)

    return redirect("/showsettings", code=302)


@app.route('/addedit', methods=['GET', 'POST'])
def addedit():
    data = request.args
    datavalue = {}

    for ase, key in data.items():
        datavalue[ase] = key

    edit = datavalue.get("edit", False)
    block = datavalue.get("block", False)
    type = datavalue.get("type", False)
    name = datavalue.get("name", False)
    area = datavalue.get("area", False)
    delete = datavalue.get("del", False)

    with open('configs/mappings.json') as f:
        mapping = json.load(f)

    with open('madmin/static/vars/settings.json') as f:
        settings = json.load(f)

    if edit:
        i = 0
        for asd in mapping[area]:
            if 'name' in mapping[area][i]:
                    _checkfield = 'name'
            if 'origin' in mapping[area][i]:
                    _checkfield = 'origin'
            if 'username' in mapping[area][i]:
                    _checkfield = 'username'

            if str(edit) in str(mapping[area][i][_checkfield]):
                if str(block) == str("settings"):
                    for ase, key in data.items():
                        if key == '':
                            if ase in mapping[area][i]['settings']:
                                del mapping[area][i]['settings'][ase]
                        elif key in area:
                            continue
                        else:
                            if key == 'true':
                                key = bool(True)
                            elif key == 'false':
                                key = bool(False)
                            elif key.isdigit():
                                key = int(key)
                            elif key == "None":
                                key = None
                            if str(ase) not in ('block', 'area', 'type', 'edit'):
                                mapping[area][i]['settings'][ase] = key

                else:
                    for ase, key in data.items():
                        if ase in mapping[area][i]:
                            if key == '':
                                if ase in mapping[area][i]:
                                    del mapping[area][i][ase]
                            elif key in area:
                                continue
                            else:
                                if key in 'true':
                                    key = bool(True)
                                elif key in 'false':
                                    key = bool(False)
                                elif key.isdigit():
                                    key = int(key)
                                elif key == "None":
                                    key = None
                                if str(ase) not in ('block', 'area', 'type', 'edit'):
                                    mapping[area][i][ase] = key
                        else:
                            if key in area:
                                continue
                            else:
                                if key == 'true':
                                    key = bool(True)
                                elif key == 'false':
                                    key = bool(False)
                                elif key.isdigit():
                                    key = int(key)
                                elif key == "None":
                                    key = None
                                if str(ase) not in ('block', 'area', 'type', 'edit'):
                                    new = {}
                                    new[ase] = key
                                    mapping[area][i][ase] = key
            i += 1
    else:
        new = {}
        for ase, key in data.items():
            if key != '' and key not in area:
                if key == 'true':
                    key = bool(True)
                elif key == 'false':
                    key = bool(False)
                elif key.isdigit():
                    key = int(key)
                elif key == "None":
                    key = None
                if str(ase) not in ('block', 'area', 'type', 'edit'):
                    new[ase] = key

        if str(block) == str("settings"):
            mapping[area]['settings'].append(new)
        else:
            if (settings[area]['has_settings']) in ('true'):
                new['settings'] = {}
            mapping[area].append(new)

    with open('configs/mappings.json', 'w') as outfile:
        json.dump(mapping, outfile, indent=4, sort_keys=True)

    return redirect("/showsettings", code=302)


@app.route('/showsettings', methods=['GET', 'POST'])
def showsettings():
    table=''
    with open('configs/mappings.json') as f:
        mapping = json.load(f)
    with open('madmin/static/vars/settings.json') as f:
        settings = json.load(f)
    with open('madmin/static/vars/vars_parser.json') as f:
        vars = json.load(f)

    for var in vars:
        line, quickadd, quickline = '', '', ''
        header = '<thead><tr><th><b>' + (var.upper()) + '</b> <a href=/addnew?area=' + var + '>[Add new]</a></th><th>Basedata</th><th>Settings</th><th>Delete</th></tr></thead>'
        subheader = '<tr><td colspan="4">' + settings[var]['description'] + '</td></tr>'
        edit = '<td></td>'
        editsettings = '<td></td>'
        _typearea = var
        _field = settings[var]['field']
        _quick = settings[var].get('quickview', False)
        _quicksett = settings[var].get('quickview_settings', False)

        for output in mapping[var]:
            quickadd, quickline = '', ''
            mode = output.get('mode', _typearea)
            if settings[var]['could_edit']:
                edit = '<td><a href=/config?type=' + str(mode) + '&area=' + str(_typearea) + '&block=fields&edit=' + str(output[_field]) + '>[Edit]</a></td>'
            else:
                edit = '<td></td>'
            if settings[var]['has_settings'] in ('true'):
                editsettings = '<td><a href=/config?type=' + str(mode) + '&area=' + str(_typearea) + '&block=settings&edit=' + str(output[_field]) + '>[Edit Settings]</a></td>'
            else:
                editsettings = '<td></td>'
            delete = '<td><a href=/delsetting?type=' + str(mode) + '&area=' + str(_typearea) + '&block=settings&edit=' + str(output[_field]) + '&del=true>[Delete]</a></td>'
<<<<<<< HEAD
            line = line + '<tr><td><b>' + str(output[_field]) + '</b></td>' + str(edit) + str(editsettings) + str(delete) + '</tr>'
            if _quick:
                for quickfield in _quick.split('|'):
                    if output.get(quickfield, False):
                        quickadd = quickadd + str(quickfield) + ': ' + str(output.get(quickfield, '')) + '<br>'
                quickline = quickline + '<tr><td class=quick>' + str(quickadd) + '</td>'
            quickadd = ''
            if _quicksett:
                for quickfield in _quicksett.split('|'):
                    if output['settings'].get(quickfield, False):
                        quickadd = quickadd + str(quickfield) + ': ' + str(output['settings'].get(quickfield, '')) + '<br>'
                quickline = quickline + '<td colspan="3" class=quick>' + str(quickadd) + '</td></tr>'

                
            line = line + quickline

            
        table = table +  header + subheader + line

        
=======
            line = line + '<tr><td>' + str(output[_field]) + '</td>' + str(edit) + str(editsettings) + str(delete) + '</tr>'

        table = table + header + subheader + line

>>>>>>> 953d64b5
    return render_template('settings.html', settings='<table>' + table + '</table>')

    return jsonify(table)


@app.route('/addnew', methods=['GET', 'POST'])
def addnew():
    area = request.args.get('area')
    line = ''
    with open('madmin/static/vars/vars_parser.json') as f:
        settings = json.load(f)
    if (len(settings[area])) == 1:
        return redirect('config?type=' + area + '&area=' + area + '&block=fields')

    for output in settings[area]:
        line = line + '<h3><a href=config?type=' + str(output['name']) + '&area=' + str(area) + '&block=fields>'+str(output['name'])+'</a></h3><h5>'+str(output['description'])+'</h5><hr>'

    return render_template('sel_type.html', line=line)


def decodeHashJson(hashJson):
    data = json.loads(hashJson)
    raidGym = data['gym']
    raidLvl = data["lvl"]
    raidMon = data["mon"]

    return raidGym, raidLvl, raidMon


def encodeHashJson(gym, lvl, mon):
    hashJson = json.dumps({'gym': gym, 'lvl': lvl, 'mon': mon}, separators=(',', ':'))
    return hashJson


def getAllHash(type):
    rv = db_wrapper.get_all_hash(type)
    hashRes = {}
    for result in rv:
        hashRes[result[1]] = ({'id': str(result[0]), 'type': result[2], 'count': result[3], 'modify': str(result[4])})
    # data_json = json.dumps(hashRes, sort_keys=True, indent=4, separators=(',', ': '))
    data_json = hashRes
    return json.dumps(hashRes, indent=4, sort_keys=True)


def getCoordFloat(coordinate):
    return floor(float(coordinate) * (10 ** 5)) / float(10 ** 5)


def creation_date(path_to_file):
    """
    Try to get the date that a file was created, falling back to when it was
    last modified if that isn't possible.
    See http://stackoverflow.com/a/39501288/1709587 for explanation.
    """
    if platform.system() == 'Windows':
        return os.path.getctime(path_to_file)
    else:
        stat = os.stat(path_to_file)
        try:
            return stat.st_birthtime
        except AttributeError:
            # We're probably on Linux. No easy way to get creation dates here,
            # so we'll settle for when its content was last modified.
            return stat.st_mtime


if __name__ == "__main__":
    app.run()
    # host='0.0.0.0', port=int(args.madmin_port), threaded=False)
<|MERGE_RESOLUTION|>--- conflicted
+++ resolved
@@ -872,8 +872,9 @@
             else:
                 editsettings = '<td></td>'
             delete = '<td><a href=/delsetting?type=' + str(mode) + '&area=' + str(_typearea) + '&block=settings&edit=' + str(output[_field]) + '&del=true>[Delete]</a></td>'
-<<<<<<< HEAD
+
             line = line + '<tr><td><b>' + str(output[_field]) + '</b></td>' + str(edit) + str(editsettings) + str(delete) + '</tr>'
+            
             if _quick:
                 for quickfield in _quick.split('|'):
                     if output.get(quickfield, False):
@@ -890,15 +891,8 @@
             line = line + quickline
 
             
-        table = table +  header + subheader + line
-
-        
-=======
-            line = line + '<tr><td>' + str(output[_field]) + '</td>' + str(edit) + str(editsettings) + str(delete) + '</tr>'
-
         table = table + header + subheader + line
 
->>>>>>> 953d64b5
     return render_template('settings.html', settings='<table>' + table + '</table>')
 
     return jsonify(table)
