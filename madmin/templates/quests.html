{% extends "base.html" %}

{% block header %}
{% endblock %}

{% block scripts %}
<script src="https://cdnjs.cloudflare.com/ajax/libs/jquery.lazyload/1.9.1/jquery.lazyload.js"></script>
<script>
    function setGrid(tableGridHtmlId, gridData) {
        $(tableGridHtmlId).DataTable({
            "data": gridData,
            "lengthMenu": [ [10, 25, 50, 100, -1], [10, 25, 50, 100, "All"] ],
            "columns": [
<<<<<<< HEAD
                { data: 'url', title: 'Pokestop Pic' },
                { data: 'name', title: 'Pokestop Name' },
				{ data: 'reward', title: 'Reward' },
				{ data: 'reward_amount', title: ''},
				{ data: 'quest_task', title: 'Quest'}
                

=======
				{ data: 'url', title: 'Pic', responsivePriority: 10001 },
                { data: 'name', title: 'Pokestop', responsivePriority: 1 },
				{ data: 'reward', title: '', responsivePriority: 10003 },
				{ data: 'reward_amount', title: 'Reward', responsivePriority: 2 },
				{ data: 'quest_task', title: 'Quest', responsivePriority: 3}
>>>>>>> 17f059d6
            ],
            "columnDefs": [
                {
                    "targets": [0],
                    "render": function (data, type, row) {
                        return "<img class='lazy' data-original='" + data + "' width=100>";
                    }
                },
                {
                    "targets": [2],
                    "render": function (data, type, row) {
                        var reward = build_quest_small(row.quest_reward_type_raw, row.item_id, row.pokemon_id);
                        return reward;
                    }
                },
                {
                    "targets": [3],
                    "render": function (data, type, row) {
                        var quest_text = build_reward_text(row.quest_reward_type_raw, row.item_amount, row.pokemon_name, row.item_type);
                        return quest_text;
                    }
                }
            ],
            "drawCallback": function () {
                $("img.lazy").lazyload();
            },
            "responsive": {{ responsive }},
            "autoWidth": false
        });
	}

    $(document).ready(function () {
        $("#navgyms").addClass("active");
        $.blockUI({ message: '<img src="{{ url_for('static', filename='loading.gif').lstrip('/') }}" width=100px /><br /><h2>Load..</h2>' });
        $.ajax({
            type: "GET",
            url: "get_quests",
            success: function (result) {
                setGrid('#show-data', result);
            },
            complete: function(){
                setTimeout($.unblockUI, 500);
            }
        });
    });

    function build_reward_text(quest_reward_type, quest_item_amount, monname, quest_item_name) {

        switch (quest_reward_type) {

            case 2:
                var rewardtext = quest_item_name + '<br>Pieces: ' + quest_item_amount;
                break;
            case 3:
                var rewardtext = quest_item_name + '<br>Amount: ' + quest_item_amount;
                break;
            case 7:
                var rewardtext = monname;
                break;
        }

        return rewardtext;
    }

    function build_quest_small(quest_reward_type, quest_item_id, quest_pokemon_id) {

        switch (quest_reward_type) {

            case 2:
                var image = '<center><img src="static/quest/reward_' + quest_item_id + '_1.png" width="50"></center>';
                break;
            case 3:
                var image = '<center><img src="static/quest/reward_stardust.png" width="50"></center>';
                break;
            case 7:
                var form = '00';
                if (quest_pokemon_id === '327') {
                    form = '11';
                }
                var image = '<center><img src="asset/pokemon_icons/pokemon_icon_' + quest_pokemon_id + '_' + form + '.png" width="100"></center>';
                break;
        }

        return image;
    }

</script>
{% endblock %}

{% block content %}
<h2>Quests</h2>
<table id="show-data" class="table"></table>
{% endblock %}<|MERGE_RESOLUTION|>--- conflicted
+++ resolved
@@ -9,23 +9,14 @@
     function setGrid(tableGridHtmlId, gridData) {
         $(tableGridHtmlId).DataTable({
             "data": gridData,
+            "responsive": {{ responsive }},
             "lengthMenu": [ [10, 25, 50, 100, -1], [10, 25, 50, 100, "All"] ],
             "columns": [
-<<<<<<< HEAD
-                { data: 'url', title: 'Pokestop Pic' },
-                { data: 'name', title: 'Pokestop Name' },
-				{ data: 'reward', title: 'Reward' },
-				{ data: 'reward_amount', title: ''},
-				{ data: 'quest_task', title: 'Quest'}
-                
-
-=======
 				{ data: 'url', title: 'Pic', responsivePriority: 10001 },
                 { data: 'name', title: 'Pokestop', responsivePriority: 1 },
 				{ data: 'reward', title: '', responsivePriority: 10003 },
 				{ data: 'reward_amount', title: 'Reward', responsivePriority: 2 },
 				{ data: 'quest_task', title: 'Quest', responsivePriority: 3}
->>>>>>> 17f059d6
             ],
             "columnDefs": [
                 {
@@ -52,7 +43,6 @@
             "drawCallback": function () {
                 $("img.lazy").lazyload();
             },
-            "responsive": {{ responsive }},
             "autoWidth": false
         });
 	}
