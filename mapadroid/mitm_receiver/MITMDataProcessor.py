import base64
from datetime import datetime
from multiprocessing import Queue, Process

import humps
from google.protobuf.json_format import MessageToDict

from mapadroid.db.DbPogoProtoSubmit import DbPogoProtoSubmit
from mapadroid.db.DbWrapper import DbWrapper
from mapadroid.mitm_receiver.MitmMapper import MitmMapper
from mapadroid.utils.logging import logger


class MitmDataProcessor(Process):
    def __init__(self, multi_proc_queue: Queue, application_args, mitm_mapper: MitmMapper,
                 db_wrapper: DbWrapper, name=None):
        Process.__init__(self, name=name)
        self.__queue: Queue = multi_proc_queue
        self.__db_submit: DbPogoProtoSubmit = db_wrapper.proto_submit
        self.__application_args = application_args
        self.__mitm_mapper: MitmMapper = mitm_mapper

    def run(self):
        # build a private DbWrapper instance...
        logger.info("Starting MITMDataProcessor")
        while True:
            try:
                item = self.__queue.get()

                try:
                    items_left = self.__queue.qsize()
                except NotImplementedError:
                    items_left = 0

                logger.debug(
                    "MITM data processing worker retrieved data. Queue length left afterwards: {}",
                    str(items_left))
                if items_left > 50:
                    logger.warning(
                        "MITM data processing workers are falling behind! Queue length: {}", str(items_left))

                if item is None:
                    logger.warning("Received none from queue of data")
                    break
                self.process_data(item[0], item[1], item[2])
                self.__queue.task_done()
            except KeyboardInterrupt as e:
                logger.info("MITMDataProcessor received keyboard interrupt, stopping")
                break

    def get_queue_items(self):
        try:
            items_left = self.__queue.qsize()
        except NotImplementedError:
            items_left = 0
        return items_left

    @logger.catch
    def process_data(self, received_timestamp, data, origin):
        data_type = data.get("type", None)
        raw = data.get("raw", False)
        payload = data.get("payload", None)

        logger.debug2("Processing data of {}".format(origin))
        if raw:
            logger.debug5("Received raw payload: {}", payload)
            try:
                payload = self.raw_decoder(data_type, payload)
            except Exception as e:
                logger.error("Error while converting raw proto payload")
                logger.exception(e)
                return

        if data_type and payload:
            logger.debug2("Running stats collector of {}".format(origin))
            if self.__application_args.game_stats:
                self.__mitm_mapper.run_stats_collector(origin)

            logger.debug4("Received data of {}: {}", origin, data)
            if data_type == 106:
                # process GetMapObject
                logger.success("Processing GMO received from {}. Received at {}", str(
                    origin), str(datetime.fromtimestamp(received_timestamp)))

                if self.__application_args.weather:
                    self.__db_submit.weather(origin, payload, received_timestamp)

                self.__db_submit.stops(origin, payload)
                self.__db_submit.gyms(origin, payload)
                self.__db_submit.raids(origin, payload, self.__mitm_mapper)

<<<<<<< HEAD
                self.__db_submit.spawnpoints(origin, payload)
=======
                self.__db_submit.spawnpoints(origin, data["payload"], datetime.fromtimestamp(received_timestamp))
>>>>>>> 3da6dc07
                mon_ids_iv = self.__mitm_mapper.get_mon_ids_iv(origin)
                self.__db_submit.mons(origin, payload, mon_ids_iv, self.__mitm_mapper)
                self.__db_submit.cells(origin, payload)
                self.__mitm_mapper.submit_gmo_for_location(origin, payload)
                logger.debug2("Done processing GMO of {}".format(origin))
            elif data_type == 102:
                playerlevel = self.__mitm_mapper.get_playerlevel(origin)
                if playerlevel >= 30:
                    logger.info("Processing Encounter received from {} at {}", str(origin),
                                str(received_timestamp))
                    self.__db_submit.mon_iv(origin, received_timestamp, payload, self.__mitm_mapper)
                    logger.debug2("Done processing encounter of {}".format(origin))
                else:
                    logger.debug('Playerlevel lower than 30 - not processing encounter Data')
            elif data_type == 101:
                logger.debug2("Processing proto 101 of {}".format(origin))
                self.__db_submit.quest(origin, payload, self.__mitm_mapper)
                logger.debug2("Done processing proto 101 of {}".format(origin))
            elif data_type == 104:
                logger.debug2("Processing proto 104 of {}".format(origin))
                self.__db_submit.stop_details(payload)
                logger.debug2("Done processing proto 104 of {}".format(origin))
            elif data_type == 4:
                logger.debug2("Processing proto 4 of {}".format(origin))
                self.__mitm_mapper.generate_player_stats(origin, payload)
                logger.debug2("Done processing proto 4 of {}".format(origin))
            elif data_type == 156:
                logger.debug2("Processing proto 156 of {}".format(origin))
                self.__db_submit.gym(origin, payload)
                logger.debug2("Done processing proto 156 of {}".format(origin))

    def raw_decoder(self, data_type, payload):
        data = base64.b64decode(payload)

        if data_type == 4:
            from mapadroid.pogoprotos.networking.responses.get_holo_inventory_response_pb2 import GetHoloInventoryResponse
            obj = GetHoloInventoryResponse()
            obj.ParseFromString(data)
        elif data_type == 101:
            from mapadroid.pogoprotos.networking.responses.fort_search_response_pb2 import FortSearchResponse
            obj = FortSearchResponse()
            obj.ParseFromString(data)
        elif data_type == 102:
            from mapadroid.pogoprotos.networking.responses.encounter_response_pb2 import EncounterResponse
            obj = EncounterResponse()
            obj.ParseFromString(data)
        elif data_type == 104:
            from mapadroid.pogoprotos.networking.responses.fort_details_response_pb2 import FortDetailsResponse
            obj = FortDetailsResponse()
            obj.ParseFromString(data)
        elif data_type == 106:
            from mapadroid.pogoprotos.networking.responses.get_map_objects_response_pb2 import GetMapObjectsResponse
            obj = GetMapObjectsResponse()
            obj.ParseFromString(data)
        elif data_type == 156:
            from mapadroid.pogoprotos.networking.responses.gym_get_info_response_pb2 import GymGetInfoResponse
            obj = GymGetInfoResponse()
            obj.ParseFromString(data)
        else:
            return None

        return humps.decamelize(MessageToDict(obj))<|MERGE_RESOLUTION|>--- conflicted
+++ resolved
@@ -89,11 +89,7 @@
                 self.__db_submit.gyms(origin, payload)
                 self.__db_submit.raids(origin, payload, self.__mitm_mapper)
 
-<<<<<<< HEAD
-                self.__db_submit.spawnpoints(origin, payload)
-=======
                 self.__db_submit.spawnpoints(origin, data["payload"], datetime.fromtimestamp(received_timestamp))
->>>>>>> 3da6dc07
                 mon_ids_iv = self.__mitm_mapper.get_mon_ids_iv(origin)
                 self.__db_submit.mons(origin, payload, mon_ids_iv, self.__mitm_mapper)
                 self.__db_submit.cells(origin, payload)
