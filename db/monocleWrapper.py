import shutil
import sys
import time

import requests

from db.dbWrapperBase import DbWrapperBase
import logging
import calendar
from datetime import datetime, timedelta
from functools import reduce

from utils.collections import Location
from utils.s2Helper import S2Helper

log = logging.getLogger(__name__)


class MonocleWrapper(DbWrapperBase):
    def __init__(self, args, webhook_helper):
        super().__init__(args, webhook_helper)

        self.__ensure_columns_exist()

    def __ensure_columns_exist(self):
        fields = [
            {
                "table": "raids",
                "column": "last_updated",
                "ctype": "int(11) NULL"
            },
            {
                "table": "raids",
                "column": "is_exclusive",
                "ctype": "tinyint(1) NULL"
            }
        ]

        for field in fields:
            self._check_create_column(field)

    def auto_hatch_eggs(self):
        log.info("{MonocleWrapper::auto_hatch_eggs} called")

        mon_id = self.application_args.auto_hatch_number

        if mon_id == 0:
            log.warning('You have enabled auto hatch but not the mon_id '
                        'so it will mark them as zero so they will remain unhatched...')

        now = time.time()
        query_for_count = (
            "SELECT id, fort_id, time_battle, time_end "
            "FROM raids "
            "WHERE time_battle <= %s AND time_end >= %s "
            "AND level = 5 AND IFNULL(pokemon_id, 0) = 0"
        )
        vals = (
            now, now
        )

        res = self.execute(query_for_count, vals)
        rows_that_need_hatch_count = len(res)
        log.debug("Rows that need updating: {0}".format(rows_that_need_hatch_count))

        if rows_that_need_hatch_count > 0:
            counter = 0
            query = (
                "UPDATE raids "
                "SET pokemon_id = %s "
                "WHERE id = %s"
            )

            for row in res:
                log.debug(row)
                vals = (
                    mon_id, row[0]
                )
                affected_rows = self.execute(query, vals, commit=True)

                if affected_rows == 1:
                    counter = counter + 1
                elif affected_rows > 1:
                    log.error('Something is wrong with the indexing on your table you raids on this id {0}'
                              .format(row[0]))
                else:
                    log.error('The row we wanted to update did not get updated that had id {0}'
                              .format(row[0]))

            if counter == rows_that_need_hatch_count:
                log.info("{0} gym(s) were updated as part of the regular level 5 egg hatching checks"
                         .format(counter))
            else:
                log.warning(
                    'There was an issue and the number expected the hatch did not match the successful updates. '
                    'Expected {0} Actual {1}'.format(rows_that_need_hatch_count, counter))
        else:
            log.info('No Eggs due for hatching')

    def db_timestring_to_unix_timestamp(self, timestring):
        dt = datetime.strptime(timestring, '%Y-%m-%d %H:%M:%S.%f')
        unixtime = (dt - datetime(1970, 1, 1)).total_seconds()
        return unixtime

    def get_next_raid_hatches(self, delay_after_hatch, geofence_helper=None):
        db_time_to_check = time.time()

        query = (
            "SELECT time_battle, lat, lon "
            "FROM raids LEFT JOIN forts ON raids.fort_id = forts.id "
            "WHERE raids.time_end > %s AND raids.pokemon_id IS NULL"
        )

        vals = (
            db_time_to_check,
        )

        res = self.execute(query, vals)
        data = []
        for (time_battle, lat, lon) in res:
            if lat is None or lon is None:
                log.warning("lat or lng is none")
                continue
            elif geofence_helper and not geofence_helper.is_coord_inside_include_geofence([lat, lon]):
                log.debug("Excluded hatch at %s, %s since the coordinate is not inside the given include fences"
                          % (str(lat), str(lon)))
                continue
            # timestamp = self.dbTimeStringToUnixTimestamp(str(start))
            data.append((time_battle + delay_after_hatch, Location(lat, lon)))

        log.debug("Latest Q: %s" % str(data))
        return data

    def submit_raid(self, gym, pkm, lvl, start, end, type, raid_no, capture_time, unique_hash="123",
                    MonWithNoEgg=False):
        log.debug("[Crop: %s (%s) ] submit_raid: Submitting raid" % (str(raid_no), str(unique_hash)))

        wh_send = False
        wh_start = 0
        wh_end = 0
        egg_hatched = False

        log.debug("[Crop: %s (%s) ] submit_raid: Submitting something of type %s"
                  % (str(raid_no), str(unique_hash), str(type)))

        log.info("Submitting gym: %s, lv: %s, start and spawn: %s, end: %s, mon: %s"
                 % (gym, lvl, start, end, pkm))

        # always insert timestamp to last_scanned to have rows change if raid has been reported before

        if MonWithNoEgg:
            start = end - (int(self.application_args.raid_time) * 60)
            query = (
                "UPDATE raids "
                "SET level = %s, time_spawn = %s, time_battle = %s, time_end = FROM_UNIXTIME(%s), "
                "pokemon_id = %s, last_updated = %s, "
                "WHERE fort_id = %s AND time_end >= %s"
            )
            vals = (
                lvl, int(float(capture_time)), start, end, pkm, int(time.time()), gym, int(time.time())
            )
            # send out a webhook - this case should only occur once...
            # wh_send = True
            # wh_start = start
            # wh_end = end
        elif end is None or start is None:
            # no end or start time given, just update anything there is
            log.info("Updating without end- or starttime - we should've seen the egg before")
            query = (
                "UPDATE raids "
                "SET level = %s, pokemon_id = %s, last_updated = %s, "
                "WHERE gym_id = %s AND time_end >= %s"
            )
            vals = (
                lvl, pkm, int(time.time()), gym, int(time.time())
            )

            found_end_time, end_time = self.get_raid_endtime(gym, raid_no, unique_hash=unique_hash)
            if found_end_time:
                wh_send = True
                wh_start = int(end_time) - 2700
                wh_end = end_time
                egg_hatched = True
            else:
                wh_send = False
        else:
            log.info("Updating everything")
            query = (
                "UPDATE raids "
                "SET level = %s, time_spawn = %s, time_battle = %s, time_end = %s, "
                "pokemon_id = %s, last_updated = %s, "
                "WHERE gym_id = %s AND time_end >= %s"
            )
            vals = (
                lvl, int(float(capture_time)), start, end, pkm, int(time.time()), gym, int(time.time())
            )
            # wh_send = True
            # wh_start = start
            # wh_end = end

        affected_rows = self.execute(query, vals, commit=True)

        if affected_rows == 0 and not egg_hatched:
            # we need to insert the raid...
            if MonWithNoEgg:
                # submit mon without egg info -> we have an endtime
                log.info("Inserting mon without egg")
                start = end - 45 * 60
                query = (
                    "INSERT INTO raids (fort_id, level, time_spawn, time_battle, time_end, "
                    "pokemon_id "
                    "VALUES(%s, %s, %s, %s, %s, %s)"
                )
                vals = (
                    gym, lvl, int(float(capture_time)), start, end, pkm, int(time.time())
                )
            elif end is None or start is None:
                log.info("Inserting without end or start")
                # no end or start time given, just inserting won't help much...
                log.warning("Useless to insert without endtime...")
                return False
            else:
                # we have start and end, mon is either with egg or we're submitting an egg
                log.info("Inserting everything")
                query = (
                    "INSERT INTO raids (fort_id, level, time_spawn, time_battle, time_end, "
                    "pokemon_id "
                    "VALUES (%s, %s, %s, %s, %s, %s)"
                )
                vals = (gym, lvl, int(float(capture_time)), start, end, pkm, int(time.time()))

            self.execute(query, vals, commit=True)

            wh_send = True
            if MonWithNoEgg:
                wh_start = int(end) - 2700
            else:
                wh_start = start
            wh_end = end
            if pkm is None:
                pkm = 0

        log.info("[Crop: %s (%s) ] submit_raid: Submit finished"
                 % (str(raid_no), str(unique_hash)))
        self.refresh_times(gym, raid_no, capture_time)

        return True

    def read_raid_endtime(self, gym, raid_no, unique_hash="123"):
        log.debug("[Crop: %s (%s) ] read_raid_endtime: Check DB for existing mon"
                  % (str(raid_no), str(unique_hash)))
        now = time.time()

        query = (
            "SELECT time_end "
            "FROM raids "
            "WHERE time_end >= %s AND fort_id = %s"
        )
        vals = (
            now, gym
        )

        res = self.execute(query, vals)
        number_of_rows = len(res)

        if number_of_rows > 0:
            log.debug("[Crop: %s (%s) ] read_raid_endtime: Found Rows: %s"
                      % (str(raid_no), str(unique_hash), str(number_of_rows)))
            log.info("[Crop: %s (%s) ] read_raid_endtime: Endtime already submitted"
                     % (str(raid_no), str(unique_hash)))
            return True
        else:
            log.info("[Crop: %s (%s) ] read_raid_endtime: Endtime is new"
                     % (str(raid_no), str(unique_hash)))
            return False

    def get_raid_endtime(self, gym, raid_no, unique_hash="123"):
        log.debug("[Crop: %s (%s) ] get_raid_endtime: Check DB for existing mon"
                  % (str(raid_no), str(unique_hash)))

        now = time.time()
        query = (
            "SELECT time_end "
            "FROM raids "
            "WHERE time_end >= %s AND fort_id = %s"
        )
        vals = (
            now, gym
        )

        res = self.execute(query, vals)
        number_of_rows = len(res)

        if number_of_rows > 0:
            for row in res:
                log.debug("[Crop: %s (%s) ] get_raid_endtime: Returning found endtime"
                          % (str(raid_no), str(unique_hash)))
                log.debug("[Crop: %s (%s) ] get_raid_endtime: Time: %s"
                          % (str(raid_no), str(unique_hash), str(row[0])))

                return True, row[0]

        log.debug("[Crop: %s (%s) ] get_raid_endtime: No matching endtime found"
                  % (str(raid_no), str(unique_hash)))
        return False, None

    def raid_exist(self, gym, type, raid_no, unique_hash="123", mon=0):
        log.debug("[Crop: %s (%s) ] raid_exist: Check DB for existing entry"
                  % (str(raid_no), str(unique_hash)))
        now = time.time()

        # TODO: consider reducing the code...

        if type == "EGG":
            log.debug("[Crop: %s (%s) ] raid_exist: Check for EGG"
                      % (str(raid_no), str(unique_hash)))
            query = (
                "SELECT time_spawn "
                "FROM raids "
                "WHERE time_spawn >= %s AND fort_id = %s"
            )
            vals = (
                now, gym
            )

            res = self.execute(query, vals)
            number_of_rows = len(res)
            if number_of_rows > 0:
                log.debug("[Crop: %s (%s) ] raid_exist: Found Rows: %s"
                          % (str(raid_no), str(unique_hash), str(number_of_rows)))
                log.info("[Crop: %s (%s) ] raid_exist: Egg already submitted"
                         % (str(raid_no), str(unique_hash)))
                return True
            else:
                log.info("[Crop: %s (%s) ] raid_exist: Egg is new"
                         % (str(raid_no), str(unique_hash)))
                return False
        else:
            log.debug("[Crop: %s (%s) ] raid_exist: Check for EGG"
                      % (str(raid_no), str(unique_hash)))
            query = (
                "SELECT count(*) "
                "FROM raids "
                "WHERE time_spawn <= %s "
                "AND time_end >= %s "
                "AND fort_id = %s "
                "AND pokemon_id IS NOT NULL"
            )
            vals = (
                now, now, gym, mon
            )

            res = self.execute(query, vals)
            number_of_rows = len(res)
            if number_of_rows > 0:
                log.debug("[Crop: %s (%s) ] raid_exist: Found Rows: %s"
                          % (str(raid_no), str(unique_hash), str(number_of_rows)))
                log.info("[Crop: %s (%s) ] raid_exist: Mon already submitted"
                         % (str(raid_no), str(unique_hash)))
                return True
            else:
                log.info("[Crop: %s (%s) ] raid_exist: Mon is new"
                         % (str(raid_no), str(unique_hash)))
                return False

    def refresh_times(self, gym, raid_no, capture_time, unique_hash="123"):
        log.debug("[Crop: %s (%s) ] raid_exist: Check for EGG"
                  % (str(raid_no), str(unique_hash)))
        now = int(time.time())

        query = (
            "UPDATE fort_sightings "
            "SET last_modified = %s, updated = %s "
            "WHERE fort_id = %s"
        )
        vals = (
            now, now, gym
        )
        self.execute(query, vals, commit=True)

    def get_near_gyms(self, lat, lng, hash, raid_no, dist, unique_hash="123"):
        if dist == 99:
            distance = str(9999)
            lat = self.application_args.home_lat
            lng = self.application_args.home_lng
        else:
            distance = str(self.application_args.gym_scan_distance)

        query = (
            "SELECT id, "
            "( 6371 * "
            "acos( "
            "cos(radians(%s)) "
            "* cos(radians(lat)) "
            "* cos(radians(lon) - radians(%s)) "
            "+ sin(radians(%s)) "
            "* sin(radians(lat))"
            ")"
            ") "
            "AS distance, forts.lat, forts.lon, forts.name, forts.url "
            "FROM forts "
            "HAVING distance <= %s OR distance IS NULL "
            "ORDER BY distance"
        )
        vals = (
            float(lat), float(lng), float(lat), float(dist)
        )
        data = []
        res = self.execute(query, vals)
        for (id, distance) in res:
            data.append(id)
        return data

    def set_scanned_location(self, lat, lng, capture_time):
        log.debug("MonocleWrapper::set_scanned_location: Scanned location not supported with monocle")
        pass

    def download_gym_images(self):
        import json
        import io
        import os
        gyminfo = {}

        url_image_path = os.getcwd() + '/ocr/gym_img/'

        file_path = os.path.dirname(url_image_path)
        if not os.path.exists(file_path):
            os.makedirs(file_path)

        query = (
            "SELECT forts.id, forts.lat, forts.lon, forts.name, forts.url, "
            "IFNULL(forts.park, 'unknown'), forts.sponsor, fort_sightings.team "
            "FROM forts "
            "LEFT JOIN fort_sightings ON forts.id = fort_sightings.id"
        )

        res = self.execute(query)

        for (id, lat, lon, name, url, park, sponsor, team) in res:
            if url is not None:
                filename = url_image_path + '_' + str(id) + '_.jpg'
                self.__download_img(str(url), str(filename))

        log.info('Finished downloading gym images...')

        return True

    def get_gym_infos(self, id=False):
        gyminfo = {}

        query = (
            "SELECT forts.external_id, forts.lat, forts.lon, forts.name, forts.url, "
            "IFNULL(forts.park, 'unknown'), IFNULL(forts.sponsor,0), fort_sightings.team "
            "FROM forts "
            "INNER JOIN fort_sightings ON forts.id = fort_sightings.fort_id "
            "WHERE forts.external_id IS NOT NULL "
        )

        res = self.execute(query)

        for (external_id, lat, lon, name, url, park, sponsor, team) in res:
            gyminfo[external_id] = self.__encode_hash_json(team,
                                                           float(lat),
                                                           float(lon),
                                                           str(name).replace('"', '\\"')
                                                           .replace('\n', '\\n'), str(url), park, sponsor)
        return gyminfo

    def gyms_from_db(self, geofence_helper):
        log.info('Downloading gym coords from DB')

        query = (
            "SELECT lat, lon "
            "FROM forts"
        )

        res = self.execute(query)
        list_of_coords = []
        for (lat, lon) in res:
            list_of_coords.append([lat, lon])

        if geofence_helper is not None:
            geofenced_coords = geofence_helper.get_geofenced_coordinates(list_of_coords)
            return geofenced_coords
        else:
            import numpy as np
            to_return = np.zeros(shape=(len(list_of_coords), 2))
            for i in range(len(to_return)):
                to_return[i][0] = list_of_coords[i][0]
                to_return[i][1] = list_of_coords[i][1]
            return to_return

    def stops_from_db(self, geofence_helper):
        log.info('Downloading pokestop coords from DB')

        query = (
            "SELECT lat, lon "
            "FROM pokestops"
        )

        res = self.execute(query)
        list_of_coords = []
        for (lat, lon) in res:
            list_of_coords.append([lat, lon])

        if geofence_helper is not None:
            geofenced_coords = geofence_helper.get_geofenced_coordinates(list_of_coords)
            return geofenced_coords
        else:
            import numpy as np
            to_return = np.zeros(shape=(len(list_of_coords), 2))
            for i in range(len(to_return)):
                to_return[i][0] = list_of_coords[i][0]
                to_return[i][1] = list_of_coords[i][1]
            return to_return

    def update_insert_weather(self, cell_id, gameplay_weather, capture_time, cloud_level=0, rain_level=0, wind_level=0,
                              snow_level=0, fog_level=0, wind_direction=0, weather_daytime=0):
        now = time.time()
        query = (
            "INSERT INTO weather "
            "(s2_cell_id, `condition`, alert_severity, warn, day, updated) "
            "VALUES (%s, %s, %s, %s, %s, %s) "
            "ON DUPLICATE KEY UPDATE `condition` = VALUES(`condition`), "
            "alert_severity = VALUES(alert_severity), warn=VALUES(warn), "
            "day=VALUES(day), updated=VALUES(updated)"
        )
        vals = (
            cell_id, gameplay_weather, 0, 0, weather_daytime, int(float(now))
        )

        self.execute(query, vals, commit=True)

    def submit_mon_iv(self, origin, timestamp, encounter_proto):
        log.debug("Updating IV sent by %s" % str(origin))
        wild_pokemon = encounter_proto.get("wild_pokemon", None)
        if wild_pokemon is None:
            return

        query_insert = (
            "INSERT sightings (pokemon_id, spawn_id, expire_timestamp, encounter_id, "
            "lat, lon, updated, gender, form, costume, weather_boosted_condition, weather_cell_id, "
            "atk_iv, def_iv, sta_iv, move_1, move_2, cp, level, weight) "
            "VALUES(%s, %s, %s, %s, %s, %s, %s, %s, %s, %s, %s, %s, %s, %s, %s, %s, %s, %s, %s, %s)"
            "ON DUPLICATE KEY UPDATE updated=VALUES(updated), atk_iv=VALUES(atk_iv), def_iv=VALUES(def_iv), "
            "sta_iv=VALUES(sta_iv), move_1=VALUES(move_1), move_2=VALUES(move_2), cp=VALUES(cp), "
            "level=VALUES(level), weight=VALUES(weight), costume=VALUES(costume)"
        )

        encounter_id = wild_pokemon['encounter_id']
        if encounter_id < 0:
            encounter_id = encounter_id + 2 ** 64

        latitude = wild_pokemon.get("latitude")
        longitude = wild_pokemon.get("longitude")
        pokemon_data = wild_pokemon.get("pokemon_data")

        if pokemon_data.get("cp_multiplier") < 0.734:
            pokemon_level = (58.35178527 * pokemon_data.get("cp_multiplier") * pokemon_data.get("cp_multiplier") -
                             2.838007664 * pokemon_data.get("cp_multiplier") + 0.8539209906)
        else:
            pokemon_level = 171.0112688 * pokemon_data.get("cp_multiplier") - 95.20425243

            pokemon_level = round(pokemon_level) * 2 / 2

        pokemon_display = pokemon_data.get("display")
        if pokemon_display is None:
            pokemon_display = {}

        despawn_time = datetime.now() + timedelta(seconds=300)
        despawn_time_unix = int(time.mktime(despawn_time.timetuple()))
        despawn_time = datetime.utcfromtimestamp(
            time.mktime(despawn_time.timetuple())
        ).strftime('%Y-%m-%d %H:%M:%S')
        init = True
        getdetspawntime = self.get_detected_endtime(int(str(wild_pokemon["spawnpoint_id"]), 16))

        if getdetspawntime:
            despawn_time_unix = self._gen_endtime(getdetspawntime)
            despawn_time = datetime.utcfromtimestamp(
                despawn_time_unix
            ).strftime('%Y-%m-%d %H:%M:%S')
            init = False

        if init:
            log.info("{0}: adding IV mon #{1} at {2}, {3}. Despawning at {4} (init)".format(
                                                                                      str(origin),
                                                                                      pokemon_data["id"],
                                                                                      latitude, longitude,
                                                                                      despawn_time))
        else:
            log.info("{0}: adding IV mon #{1} at {2}, {3}. Despawning at {4} (non-init)".format(
                                                                                          str(origin),
                                                                                          pokemon_data["id"],
                                                                                          latitude, longitude,
                                                                                          despawn_time))

        s2_weather_cell_id = S2Helper.lat_lng_to_cell_id(latitude, longitude, level=10)
        vals = (
            pokemon_data["id"],
            int(wild_pokemon.get("spawnpoint_id"), 16),
            despawn_time_unix,
            encounter_id,
            latitude, longitude, timestamp,
            pokemon_display.get("gender_value", None),
            pokemon_display.get("form_value", None),
            pokemon_display.get("costume_value", None),
            pokemon_display.get("weather_boosted_value", None),
            s2_weather_cell_id,
            pokemon_data.get("individual_attack"),
            pokemon_data.get("individual_defense"),
            pokemon_data.get("individual_stamina"),
            pokemon_data.get("move_1"),
            pokemon_data.get("move_2"),
            pokemon_data.get("cp"),
            pokemon_level,
            pokemon_data.get("weight"),
        )
        self.execute(query_insert, vals, commit=True)

    def submit_mons_map_proto(self, origin, map_proto, mon_ids_iv):
        cells = map_proto.get("cells", None)
        if cells is None:
            return False
        query_mons_insert = (
            "INSERT IGNORE INTO sightings (pokemon_id, spawn_id, expire_timestamp, encounter_id, "
            "lat, lon, updated, gender, form, weather_boosted_condition, costume, weather_cell_id) "
            "VALUES (%s, %s, %s, %s, %s, %s, %s, %s, %s, %s, %s, %s)"
        )

        mon_vals_insert = []

        for cell in cells:
            for wild_mon in cell['wild_pokemon']:
                spawnid = int(str(wild_mon['spawnpoint_id']), 16)
                lat = wild_mon['latitude']
                lon = wild_mon['longitude']
                now = int(time.time())
                encounter_id = wild_mon['encounter_id']
                if encounter_id < 0:
                    encounter_id = encounter_id + 2 ** 64


                s2_weather_cell_id = S2Helper.lat_lng_to_cell_id(lat, lon, level=10)

                despawn_time = datetime.now() + timedelta(seconds=300)
                despawn_time_unix = int(time.mktime(despawn_time.timetuple()))

                init = True

                getdetspawntime = self.get_detected_endtime(str(spawnid))

                if getdetspawntime:
                    despawn_time = self._gen_endtime(getdetspawntime)
                    despawn_time_unix = despawn_time
                    init = False

                if init:
                    log.info("{0}: adding mon with id #{1} at {2}, {3}. Despawning at {4} (init)"
                             .format(str(origin), wild_mon['pokemon_data']['id'], lat, lon, despawn_time))
                else:
                    log.info("{0}: adding mon with id #{1} at {2}, {3}. Despawning at {4} (non-init)"
                             .format(str(origin), wild_mon['pokemon_data']['id'], lat, lon, despawn_time))

                mon_id = wild_mon['pokemon_data']['id']

                mon_vals_insert.append(
                    (
                        mon_id,
                        spawnid,
                        despawn_time_unix,
                        encounter_id,
                        lat, lon,
                        now,
                        wild_mon['pokemon_data']['display']['gender_value'],
                        wild_mon['pokemon_data']['display']['form_value'],
                        wild_mon['pokemon_data']['display']['weather_boosted_value'],
                        wild_mon['pokemon_data']['display']['costume_value'],
                        s2_weather_cell_id
                    )
                )

        self.executemany(query_mons_insert, mon_vals_insert, commit=True)
        return True

    def submit_pokestops_map_proto(self, origin, map_proto):
        log.debug("Inserting/Updating pokestops sent by %s" % str(origin))
        cells = map_proto.get("cells", None)
        if cells is None:
            return False

        query_pokestops = (
            "INSERT INTO pokestops (external_id, lat, lon, name, url, updated, expires) "
            "VALUES (%s, %s, %s, %s, %s, %s, %s)"
            "ON DUPLICATE KEY UPDATE updated=VALUES(updated), expires=VALUES(expires), "
            "lat=VALUES(lat), lon=VALUES(lon)"
        )

        list_of_pokestops = []

        for cell in cells:
            for fort in cell['forts']:
                if fort['type'] == 1:

                    list_of_stops_vals = self.__extract_args_single_pokestop(fort)

                    external_id = list_of_stops_vals[0]

                    list_of_pokestops.append((external_id, list_of_stops_vals[1],
                                                              list_of_stops_vals[2], list_of_stops_vals[3],
                                                              list_of_stops_vals[4], list_of_stops_vals[5],
                                                              list_of_stops_vals[6]))

        self.executemany(query_pokestops, list_of_pokestops, commit=True)

        return True

    def submit_gyms_map_proto(self, origin, map_proto):
        log.debug("Inserting/Updating gyms sent by %s" % str(origin))
        cells = map_proto.get("cells", None)
        if cells is None:
            return False

        now = int(time.time())
        vals_forts = []
        vals_fort_sightings = []

        query_forts = (
            "INSERT IGNORE INTO forts (external_id, lat, lon, name, url, "
            "sponsor, weather_cell_id, parkid, park) "
            "VALUES(%s, %s, %s, %s, %s, %s, %s, %s, %s)"
        )

        query_fort_sightings = (
            "INSERT INTO fort_sightings (fort_id, last_modified, team, guard_pokemon_id, "
            "slots_available, is_in_battle, updated) "
            "VALUES ((SELECT id FROM forts WHERE external_id = %s), %s, %s, %s, %s, %s, %s)"
            "ON DUPLICATE KEY UPDATE  last_modified=VALUES(last_modified), team=VALUES(team),"
            "guard_pokemon_id=VALUES(guard_pokemon_id),slots_available=VALUES(slots_available),"
            "is_in_battle=VALUES(is_in_battle), updated=VALUES(updated)"
        )

        for cell in cells:
            for gym in cell['forts']:
                if gym['type'] == 0:
                    gym_id = gym['id']
                    guardmon = gym['gym_details']['guard_pokemon']
                    lat = gym['latitude']
                    lon = gym['longitude']
                    image_uri = gym['image_url']
                    s2_cell_id = S2Helper.lat_lng_to_cell_id(lat, lon)
                    team = gym['gym_details']['owned_by_team']
                    slots = gym['gym_details']['slots_available']
                    is_in_battle = gym['gym_details'].get('is_in_battle', False)
                    last_modified = gym['last_modified_timestamp_ms']/1000
                    if is_in_battle:
                        is_in_battle = 1
                    else:
                        is_in_battle = 0

                    raidendSec = 0
                    if gym['gym_details']['has_raid']:
                        raidendSec = int(gym['gym_details']['raid_info']['raid_end'] / 1000)

                    vals_forts.append(
                        (
                            gym_id, lat, lon, None, image_uri, None, s2_cell_id, None, None
                        )
                    )

                    vals_fort_sightings.append(
                        (
                               gym_id, last_modified, team, guardmon, slots, is_in_battle, now
                        )
                    )

        self.executemany(query_forts, vals_forts, commit=True)
        self.executemany(query_fort_sightings, vals_fort_sightings, commit=True)
        return True

    def submit_raids_map_proto(self, origin, map_proto):
        cells = map_proto.get("cells", None)
        if cells is None:
            return False
        raid_vals = []
        query_raid = (
            "INSERT INTO raids (external_id, fort_id, level, pokemon_id, time_spawn, time_battle, "
            "time_end, cp, move_1, move_2, form, last_updated, is_exclusive) "
            "VALUES( (SELECT id FROM forts WHERE forts.external_id=%s), "
            "(SELECT id FROM forts WHERE forts.external_id=%s), %s, %s, %s, %s, %s, %s, %s, %s, %s, %s, %s) "
            "ON DUPLICATE KEY UPDATE level=VALUES(level), pokemon_id=VALUES(pokemon_id), "
            "time_spawn=VALUES(time_spawn), time_battle=VALUES(time_battle), time_end=VALUES(time_end), "
            "cp=VALUES(cp), move_1=VALUES(move_1), move_2=VALUES(move_2), "
            "form=VALUES(form), last_updated=VALUES(last_updated)"
        )

        for cell in cells:
            for gym in cell['forts']:
                if gym['type'] == 0 and gym['gym_details']['has_raid']:
                    if gym['gym_details']['raid_info']['has_pokemon']:
                        pokemon_id = gym['gym_details']['raid_info']['raid_pokemon']['id']
                        cp = gym['gym_details']['raid_info']['raid_pokemon']['cp']
                        move_1 = gym['gym_details']['raid_info']['raid_pokemon']['move_1']
                        move_2 = gym['gym_details']['raid_info']['raid_pokemon']['move_2']
                        form = gym['gym_details']['raid_info']['raid_pokemon']['display']['form_value']
                    else:
                        pokemon_id = None
                        cp = 0
                        move_1 = 1
                        move_2 = 2
                        form = None

                    raidendSec = int(gym['gym_details']['raid_info']['raid_end'] / 1000)
                    raidspawnSec = int(gym['gym_details']['raid_info']['raid_spawn'] / 1000)
                    raidbattleSec = int(gym['gym_details']['raid_info']['raid_battle'] / 1000)

                    is_exclusive = gym['gym_details']['raid_info']['is_exclusive']
                    level = gym['gym_details']['raid_info']['level']
                    gymid = gym['id']

                    now = time.time()

                    log.info("%s: adding/Updating gym %s with level %s ending at %s"
                             % (str(origin), str(gymid), str(level), str(raidendSec)))

                    raid_vals.append(
                        (
                            gymid,
                            gymid,
                            level,
                            pokemon_id,
                            raidspawnSec,
                            raidbattleSec,
                            raidendSec,
                            cp, move_1, move_2,
                            form,
                            int(now),
                            is_exclusive
                        )
                    )
        self.executemany(query_raid, raid_vals, commit=True)
        log.debug("%s: done submitting raids" % str(origin))
        return True

    def submit_weather_map_proto(self, origin, map_proto, received_timestamp):
            log.debug("Inserting/updating weather sent by %s" % str(origin))
            cells = map_proto.get("cells", None)
            if cells is None:
                return False

            query_weather = (
                "INSERT INTO weather (s2_cell_id, `condition`, alert_severity, warn, day, updated) "
                "VALUES (%s, %s, %s, %s, %s, %s)"
                "ON DUPLICATE KEY UPDATE `condition`=VALUES(`condition`), alert_severity=VALUES(alert_severity), "
                "warn=VALUES(warn), day=VALUES(day), updated=VALUES(updated)"
            )

            list_of_weather_vals = []
            list_of_weather = []

            for client_weather in map_proto['client_weather']:
                # lat, lng, alt = S2Helper.get_position_from_cell(weather_extract['cell_id'])
                time_of_day = map_proto.get("time_of_day_value", 0)
                list_of_weather_vals.append(
                    self.__extract_args_single_weather(client_weather, time_of_day, received_timestamp)
                )

            for weather_data in list_of_weather_vals:

                list_of_weather.append((weather_data[0], weather_data[1], weather_data[2],
                                        weather_data[3], weather_data[4], weather_data[5]))

            self.executemany(query_weather, list_of_weather, commit=True)
            return True

    def get_to_be_encountered(self, geofence_helper, min_time_left_seconds, eligible_mon_ids):
        if min_time_left_seconds is None or eligible_mon_ids is None:
            log.warning("MonocleWrapper::get_to_be_encountered: Not returning any encounters since no time left or "
                        "eligible mon IDs specified")
            return []
        log.debug("Getting mons to be encountered")
        query = (
            "SELECT lat, lon, encounter_id, expire_timestamp, pokemon_id "
            "FROM sightings "
            "WHERE atk_iv IS NULL AND def_iv IS NULL AND sta_iv IS NULL AND encounter_id != 0 "
            "AND expire_timestamp - %s > %s "
            "ORDER BY sightings.expire_timestamp ASC"
        )
        vals = (
            int(min_time_left_seconds), int(time.time())
        )

        results = self.execute(query, vals, commit=False)

        next_to_encounter = []
        i = 0
        for lat, lon, encounter_id, expire_timestamp, pokemon_id in results:
            if pokemon_id not in eligible_mon_ids:
                continue
            elif lat is None or lon is None:
                log.warning("lat or lng is none")
                continue
            elif geofence_helper and not geofence_helper.is_coord_inside_include_geofence([lat, lon]):
                log.debug("Excluded encounter at %s, %s since the coordinate is not inside the given include fences"
                          % (str(lat), str(lon)))
                continue

            next_to_encounter.append(
                (
                    i, Location(lat, lon), encounter_id
                )
            )
            i += 1
        return next_to_encounter

    def __download_img(self, url, file_name):
        retry = 1
        while retry <= 5:
            try:
                r = requests.get(url, stream=True, timeout=5)
                if r.status_code == 200:
                    with open(file_name, 'wb') as f:
                        r.raw.decode_content = True
                        shutil.copyfileobj(r.raw, f)
                    break
            except KeyboardInterrupt:
                log.info('Ctrl-C interrupted')
                sys.exit(1)
            except Exception as e:
                retry = retry + 1
                log.info('Download error', url)
                if retry <= 5:
                    log.info('retry:', retry)
                else:
                    log.info('Failed to download after 5 retry')

    def __encode_hash_json(self, team_id, latitude, longitude, name, url, park, sponsor):
        gym_json = {'team_id': team_id, 'latitude': latitude, 'longitude': longitude, 'name': name, 'description': '',
                    'url': url, 'park': park}

        if sponsor is not None:
            gym_json['sponsor'] = sponsor
        else:
            gym_json['sponsor'] = 0

        return gym_json

    def __extract_args_single_pokestop(self, stop_data):
        if stop_data['type'] != 1:
            log.warning("%s is not a pokestop" % str(stop_data))
            return None

        now = int(time.time())
        # lure = int(float(stop_data['lure_expires']))
        lure = 0
        if lure > 0:
            lure = lure / 1000
        return (
                    stop_data['id'], stop_data['latitude'], stop_data['longitude'], "unknown",
                    stop_data['image_url'], now, lure
        )

    def __extract_args_single_weather(self, client_weather_data, time_of_day, received_timestamp):
        cell_id = client_weather_data["cell_id"]
        # realLat, realLng = S2Helper.middle_of_cell(cell_id)

        # TODO: local vars
        display_weather_data = client_weather_data.get("display_weather", None)
        if display_weather_data is None:
            return None
        else:
            gameplay_weather = client_weather_data["gameplay_weather"]["gameplay_condition"]

        return (
                cell_id,
                gameplay_weather,
                0, 0,
                time_of_day,
                int(round(received_timestamp))
            )

    def check_stop_quest(self, latitude, longitude):
        log.debug("{MonocleWrapper::stops_from_db} called")
        query = (
            "SELECT trs_quest.GUID from trs_quest inner join pokestops on pokestops.external_id = trs_quest.GUID "
            "where from_unixtime(trs_quest.quest_timestamp,'%Y-%m-%d') = "
            "date_format(DATE_ADD( now() , INTERVAL '-15' MINUTE ), '%Y-%m-%d') "
            "and pokestops.lat=%s and pokestops.lon=%s"
        )
        data = (latitude, longitude)

        res = self.execute(query, data)
        number_of_rows = len(res)
        if number_of_rows > 0:
            log.debug('Pokestop has already a quest with CURDATE()')
            return True
        else:
            log.debug('Pokestop has not a quest with CURDATE()')
            return False

    def stop_from_db_without_quests(self, geofence_helper):
        log.debug("{RmWrapper::stop_from_db_without_questsb} called")
        questinfo = {}

        query = (
            "SELECT pokestops.lat, pokestops.lon "
            "FROM pokestops left join trs_quest on "
            "pokestops.external_id = trs_quest.GUID where "
            "DATE(from_unixtime(trs_quest.quest_timestamp,'%Y-%m-%d')) <> CURDATE() "
            "or trs_quest.GUID IS NULL"
        )

        res = self.execute(query)
        list_of_coords = []
        for (latitude, longitude) in res:
            list_of_coords.append([latitude, longitude])

        if geofence_helper is not None:
            geofenced_coords = geofence_helper.get_geofenced_coordinates(list_of_coords)
            return geofenced_coords
        else:
            import numpy as np
            to_return = np.zeros(shape=(len(list_of_coords), 2))
            for i in range(len(to_return)):
                to_return[i][0] = list_of_coords[i][0]
                to_return[i][1] = list_of_coords[i][1]
            return to_return

    def quests_from_db(self, GUID = False):
        log.debug("{MonocleWrapper::quests_from_db} called")
        questinfo = {}

        if not GUID:
            query = (
                "SELECT pokestops.external_id, pokestops.lat, pokestops.lon, trs_quest.quest_type, "
                "trs_quest.quest_stardust, trs_quest.quest_pokemon_id, trs_quest.quest_reward_type, "
                "trs_quest.quest_item_id, trs_quest.quest_item_amount, "
                "pokestops.name, pokestops.url, trs_quest.quest_target, trs_quest.quest_condition, "
                "trs_quest.quest_timestamp,trs_quest.quest_task "
                "FROM pokestops inner join trs_quest on "
                "pokestops.external_id = trs_quest.GUID where "
                "DATE(from_unixtime(trs_quest.quest_timestamp,'%Y-%m-%d')) = CURDATE()"
            )
            data = ()
        else:
            query = (
                "SELECT pokestops.external_id, pokestops.lat, pokestops.lon, trs_quest.quest_type, "
                "trs_quest.quest_stardust, trs_quest.quest_pokemon_id, trs_quest.quest_reward_type, "
                "trs_quest.quest_item_id, trs_quest.quest_item_amount, "
                "pokestops.name, pokestops.url, trs_quest.quest_target, trs_quest.quest_condition, "
                "trs_quest.quest_timestamp,trs_quest.quest_task "
                "FROM pokestops inner join trs_quest on "
                "pokestops.external_id = trs_quest.GUID where "
                "DATE(from_unixtime(trs_quest.quest_timestamp,'%Y-%m-%d')) = CURDATE() and "
                "trs_quest.GUID = %s"
            )
            data = (GUID, )

        res = self.execute(query, data)

        for (pokestop_id, latitude, longitude, quest_type, quest_stardust, quest_pokemon_id, quest_reward_type,
             quest_item_id, quest_item_amount, name, image, quest_target, quest_condition,
             quest_timestamp, quest_task) in res:
            mon = "%03d" % quest_pokemon_id
            questinfo[pokestop_id] = ({
                'pokestop_id': pokestop_id, 'latitude': latitude, 'longitude': longitude,
                'quest_type': quest_type, 'quest_stardust': quest_stardust,
                'quest_pokemon_id': mon,
                'quest_reward_type': quest_reward_type, 'quest_item_id': quest_item_id,
                'quest_item_amount': quest_item_amount, 'name': name, 'image': image,
                'quest_target': quest_target,
                'quest_condition': quest_condition, 'quest_timestamp': quest_timestamp,
                'task': quest_task})
        return questinfo

    def submit_pokestops_details_map_proto(self, map_proto):
        log.debug("{MonocleWrapper::submit_pokestops_details_map_proto} called")
        pokestop_args = []
        # now = datetime.datetime.utcfromtimestamp(time.time()).strftime("%Y-%m-%d %H:%M:%S")

        query_pokestops = (
            "UPDATE pokestops set name = %s, url= %s, updated = %s, lat = %s, lon = %s "
            "where external_id = %s"
        )

        pokestop_args = self.__extract_args_single_pokestop_details(map_proto)

        if pokestop_args is not None:
            self.execute(query_pokestops, pokestop_args, commit=True)
        return True

    def get_raids_changed_since(self, timestamp):
        query = (
            "SELECT forts.external_id, level, time_spawn, time_battle, time_end, "
            "pokemon_id, cp, move_1, move_2, last_updated, form, is_exclusive, name, url, "
            "lat, lon, team, weather.condition "
            "FROM raids "
            "LEFT JOIN fort_sightings ON raids.fort_id = fort_sightings.fort_id "
            "LEFT JOIN forts ON raids.fort_id = forts.id "
            "LEFT JOIN weather ON forts.weather_cell_id = weather.s2_cell_id "
            "WHERE last_updated >= %s"
        )

        res = self.execute(query, (timestamp, ))
        ret = []

        for (gym_id, level, spawn, start, end, pokemon_id,
                cp, move_1, move_2, last_scanned, form, is_exclusive,
                name, url, latitude, longitude, team_id,
                weather_boosted_condition) in res:
            ret.append({
                    "gym_id": gym_id,
                    "level": level,
                    "spawn": spawn,
                    "start": start,
                    "end": end,
                    "pokemon_id": pokemon_id,
                    "cp": cp,
                    "move_1": move_1,
                    "move_2": move_2,
                    "last_scanned": last_scanned,
                    "form": form,
                    "name": name,
                    "url": url,
                    "latitude": latitude,
                    "longitude": longitude,
                    "team_id": team_id,
                    "weather_boosted_condition": weather_boosted_condition,
                    "is_exclusive": is_exclusive
                })

        return ret

    def get_mon_changed_since(self, timestamp):
        query = (
            "SELECT encounter_id, spawn_id, pokemon_id, lat, lon, expire_timestamp, "
            "atk_iv, def_iv, sta_iv, move_1, move_2, cp, weight, gender, form, costume, "
            "weather_boosted_condition, updated, level "
            "FROM sightings "
            "WHERE updated >= %s"
        )

        res = self.execute(query, (timestamp, ))
        ret = []

        for (encounter_id, spawnpoint_id, pokemon_id, latitude,
                longitude, disappear_time, individual_attack,
                individual_defense, individual_stamina, move_1, move_2,
                cp, weight, gender, form, costume,
                weather_boosted_condition, last_modified, level) in res:
            ret.append({
                "encounter_id": encounter_id,
                "pokemon_id": pokemon_id,
                "last_modified": last_modified,
                "spawnpoint_id": spawnpoint_id,
                "latitude": latitude,
                "longitude": longitude,
                "disappear_time": disappear_time,
                "individual_attack": individual_attack,
                "individual_defense": individual_defense,
                "individual_stamina": individual_stamina,
                "move_1": move_1,
                "move_2": move_2,
                "cp": cp,
                "gender": gender,
                "form": form,
                "costume": costume,
                "weight": weight,
                "weather_boosted_condition": weather_boosted_condition,
                "level": level
            })

        return ret

    def get_quests_changed_since(self, timestamp):
        pass

    def get_weather_changed_since(self, timestamp):
        query = (
            "SELECT s2_cell_id, weather.condition, alert_severity, warn, day, updated "
            "FROM weather "
            "WHERE updated >= %s"
        )

        res = self.execute(query, (timestamp, ))
        ret = []

        for (s2_cell_id, condition, alert_severity, warn, day, updated) in res:
            ret.append({
                "s2_cell_id": s2_cell_id,
                "gameplay_weather": condition,
                "severity": alert_severity,
                "warn_weather": warn,
                "world_time": day,
                "last_updated": updated
            })

        return ret

    def get_gyms_changed_since(self, timestamp):
        query = (
            "SELECT name, url, external_id, team, guard_pokemon_id, slots_available, "
            "lat, lon, is_in_battle, updated "
            "FROM forts "
            "LEFT JOIN fort_sightings ON forts.id = fort_sightings.fort_id "
            "WHERE updated >= %s"
        )

        res = self.execute(query, (timestamp, ))
        ret = []

        for (name, url, external_id, team, guard_pokemon_id, slots_available,
                lat, lon, is_in_battle, updated) in res:
            ret.append({
                "gym_id": external_id,
                "team_id": team,
                "guard_pokemon_id": guard_pokemon_id,
                "slots_available": slots_available,
                "latitude": lat,
                "longitude": lon,
                "is_in_battle": is_in_battle,
                "last_modified": updated,
                "name": name,
                "url": url,
            })

        return ret

    def __extract_args_single_pokestop_details(self, stop_data):
        if stop_data.get('type', 999) != 1:
            return None
        image = stop_data.get('image_urls', None)
        name = stop_data.get('name', None)
        now = int(time.time())

        return name, image[0], now, stop_data['latitude'], stop_data['longitude'], stop_data['fort_id']

    def statistics_get_pokemon_count(self, minutes):
        log.debug('Fetching pokemon spawns count from db')
        query_where = ''
        query_date = "unix_timestamp(DATE_FORMAT(FROM_UNIXTIME(expire_timestamp), '%y-%m-%d %k:00:00'))" \
                     "as timestamp"
        if minutes:
            minutes = datetime.utcnow() - timedelta(minutes=int(minutes))
            query_where = ' where FROM_UNIXTIME(expire_timestamp) > \'%s\' ' % str(minutes)

        query = (
                "SELECT  %s, count(pokemon_id) as Count, if(CP is NULL, 0, 1) as IV FROM sightings %s "
                "group by IV, day(FROM_UNIXTIME(expire_timestamp)), hour(FROM_UNIXTIME(expire_timestamp)) "
                "order by timestamp" %
                (str(query_date), str(query_where))
        )

        res = self.execute(query)

        return res

    def statistics_get_gym_count(self):
        log.debug('Fetching gym count from db')

        query = (
                "SELECT if (team=0, 'WHITE', if (team=1, 'BLUE', if (team=2, 'RED', 'YELLOW'))) "
                "as Color, count(team) as Count FROM `fort_sightings` group by team"

        )
        res = self.execute(query)

        return res

    def statistics_get_stop_quest(self):
        log.debug('Fetching gym count from db')

        query = (
                "SELECT "
                "if(FROM_UNIXTIME(trs_quest.quest_timestamp, '%y-%m-%d') is NULL,'NO QUEST',"
                "FROM_UNIXTIME(trs_quest.quest_timestamp, '%y-%m-%d')) as Quest, "
                "count(pokestops.external_id) as Count FROM pokestops left join trs_quest "
                "on pokestops.external_id = trs_quest.GUID "
                "group by FROM_UNIXTIME(trs_quest.quest_timestamp, '%y-%m-%d')"

        )
        res = self.execute(query)

<<<<<<< HEAD
        return res
=======
        return name, image[0], now, stop_data['latitude'], stop_data['longitude'], stop_data['fort_id']

    def get_pokemon_spawns(self, hours):
        log.debug('Fetching pokemon spawns from db')
        query_where = ''
        if hours:
            zero = datetime.datetime.now()
            hours = calendar.timegm(zero.timetuple()) - hours*60*60
            query_where = ' where expire_timestamp > %s ' % str(hours)

        query = (
            "SELECT pokemon_id, count(pokemon_id) from sightings %s group by pokemon_id" % str(query_where)
        )

        res = self.execute(query)

        total = reduce(lambda x, y: x + y[1], res, 0)

        return {'pokemon': res, 'total': total}
>>>>>>> a3be2900
<|MERGE_RESOLUTION|>--- conflicted
+++ resolved
@@ -1252,39 +1252,9 @@
         )
 
         res = self.execute(query)
-
-        return res
-
-    def statistics_get_gym_count(self):
-        log.debug('Fetching gym count from db')
-
-        query = (
-                "SELECT if (team=0, 'WHITE', if (team=1, 'BLUE', if (team=2, 'RED', 'YELLOW'))) "
-                "as Color, count(team) as Count FROM `fort_sightings` group by team"
-
-        )
-        res = self.execute(query)
-
-        return res
-
-    def statistics_get_stop_quest(self):
-        log.debug('Fetching gym count from db')
-
-        query = (
-                "SELECT "
-                "if(FROM_UNIXTIME(trs_quest.quest_timestamp, '%y-%m-%d') is NULL,'NO QUEST',"
-                "FROM_UNIXTIME(trs_quest.quest_timestamp, '%y-%m-%d')) as Quest, "
-                "count(pokestops.external_id) as Count FROM pokestops left join trs_quest "
-                "on pokestops.external_id = trs_quest.GUID "
-                "group by FROM_UNIXTIME(trs_quest.quest_timestamp, '%y-%m-%d')"
-
-        )
-        res = self.execute(query)
-
-<<<<<<< HEAD
-        return res
-=======
-        return name, image[0], now, stop_data['latitude'], stop_data['longitude'], stop_data['fort_id']
+        total = reduce(lambda x, y: x + y[1], res, 0)
+
+        return {'pokemon': res, 'total': total}
 
     def get_pokemon_spawns(self, hours):
         log.debug('Fetching pokemon spawns from db')
@@ -1299,8 +1269,32 @@
         )
 
         res = self.execute(query)
-
-        total = reduce(lambda x, y: x + y[1], res, 0)
-
-        return {'pokemon': res, 'total': total}
->>>>>>> a3be2900
+        return res
+
+    def statistics_get_gym_count(self):
+        log.debug('Fetching gym count from db')
+
+        query = (
+                "SELECT if (team=0, 'WHITE', if (team=1, 'BLUE', if (team=2, 'RED', 'YELLOW'))) "
+                "as Color, count(team) as Count FROM `fort_sightings` group by team"
+
+        )
+        res = self.execute(query)
+
+        return res
+
+    def statistics_get_stop_quest(self):
+        log.debug('Fetching gym count from db')
+
+        query = (
+                "SELECT "
+                "if(FROM_UNIXTIME(trs_quest.quest_timestamp, '%y-%m-%d') is NULL,'NO QUEST',"
+                "FROM_UNIXTIME(trs_quest.quest_timestamp, '%y-%m-%d')) as Quest, "
+                "count(pokestops.external_id) as Count FROM pokestops left join trs_quest "
+                "on pokestops.external_id = trs_quest.GUID "
+                "group by FROM_UNIXTIME(trs_quest.quest_timestamp, '%y-%m-%d')"
+
+        )
+        res = self.execute(query)
+
+        return res