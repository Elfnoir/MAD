--- conflicted
+++ resolved
@@ -441,11 +441,7 @@
             "SELECT forts.id, forts.lat, forts.lon, forts.name, forts.url, "
             "IFNULL(forts.park, 'unknown'), forts.sponsor, fort_sightings.team "
             "FROM forts "
-<<<<<<< HEAD
-            "INNER JOIN fort_sightings ON forts.id = fort_sightings.id"
-=======
             "LEFT JOIN fort_sightings ON forts.id = fort_sightings.id"
->>>>>>> 0e8b28a7
         )
 
         res = self.execute(query)
@@ -456,12 +452,12 @@
                     filename = url_image_path + '_' + str(id) + '_.jpg'
                     log.debug('Downloading', filename)
                     self.__download_img(str(url), str(filename))
-                gyminfo[id] = self.__encode_hash_json(team, lat, lon, str(name).replace('"', '\\"').replace('\n', '\\n'), url, park, sponsor)
+                gyminfo[id] = self.__encode_hash_json(team, float(lat), float(lon), str(name).replace('"', '\\"').replace('\n', '\\n'), url, park, sponsor)
 
         with io.open('gym_info.json', 'w') as outfile:
             outfile.write(str(json.dumps(gyminfo, indent=4, sort_keys=True)))
         log.info('Finished downloading gym images...')
-
+        
         return True
 
     def get_gym_infos(self, id=False):
@@ -713,6 +709,8 @@
                         now,
                         wild_mon['pokemon_data']['display']['gender_value'],
                         wild_mon['pokemon_data']['display']['form_value'],
+                        None, None,  # CP and level
+                        now,
                         wild_mon['pokemon_data']['display']['weather_boosted_value'],
                         s2_weather_cell_id
                     )
@@ -903,50 +901,21 @@
         if cells is None:
             return False
 
-        query_weather_insert = (
+        query_weather = (
             "INSERT INTO weather (s2_cell_id, `condition`, alert_severity, warn, day, updated) "
             "VALUES (%s, %s, %s, %s, %s, %s) "
-        )
-        query_weather_update = (
-            "UPDATE weather set `condition`=%s, alert_severity=%s, "
-            "warn=%s, day=%s, updated=%s where id = %s"
-        )
-        
+            "ON DUPLICATE KEY UPDATE `condition`=VALUES(`condition`), alert_severity=VALUES(alert_severity), "
+            "warn=VALUES(warn), day=VALUES(day), updated=VALUES(updated)"
+        )
+
         list_of_weather_vals = []
-        list_of_weather_updates_vals = []
-        list_of_weather_inserts_vals = []
-        
         for client_weather in map_proto['client_weather']:
             # lat, lng, alt = S2Helper.get_position_from_cell(weather_extract['cell_id'])
             time_of_day = map_proto.get("time_of_day_value", 0)
             list_of_weather_vals.append(
                 self.__extract_args_single_weather(client_weather, time_of_day, received_timestamp)
             )
-            
-        for weather_data in list_of_weather_vals:
-            query = (
-                "SELECT id "
-                "FROM weather "
-                "WHERE s2_cell_id = %s"
-            )
-            vals = (
-                weather_data[0],
-            )
-
-            res = self.execute(query, vals)
-            
-            number_of_rows = len(res)
-
-            if number_of_rows > 0:
-                dbid = ",".join(map(str, res[0]))
-                list_of_weather_updates_vals.append((weather_data[1], weather_data[2], weather_data[3], 
-                        weather_data[4], weather_data[5], dbid))
-            else:
-                list_of_weather_inserts_vals.append((weather_data[0], weather_data[1], weather_data[2], 
-                        weather_data[3], weather_data[4], weather_data[5]))
-        
-        self.executemany(query_weather_insert, list_of_weather_inserts_vals, commit=True)   
-        self.executemany(query_weather_update, list_of_weather_updates_vals, commit=True)
+        self.executemany(query_weather, list_of_weather_vals, commit=True)
         return True
 
     def __check_last_updated_column_exists(self):
