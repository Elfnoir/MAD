import calendar
import shutil
import sys
import time
from datetime import datetime, timedelta
from functools import reduce

import requests

from db.dbWrapperBase import DbWrapperBase
from utils.collections import Location
from utils.logging import logger
from utils.s2Helper import S2Helper


class MonocleWrapper(DbWrapperBase):
    def __init__(self, args):
        super().__init__(args)

        self.__ensure_columns_exist()

    def __ensure_columns_exist(self):
        fields = [
            {
                "table": "raids",
                "column": "last_updated",
                "ctype": "int(11) NULL"
            },
            {
                "table": "raids",
                "column": "is_exclusive",
                "ctype": "tinyint(1) NULL"
            },
            {
                "table": "fort_sightings",
                "column": "is_ex_raid_eligible",
                "ctype": "tinyint(1) NULL"
            }
        ]

        for field in fields:
            self._check_create_column(field)

    def auto_hatch_eggs(self):
        logger.info("MonocleWrapper::auto_hatch_eggs called")

        mon_id = self.application_args.auto_hatch_number

        if mon_id == 0:
            logger.warning('You have enabled auto hatch but not the mon_id '
                           'so it will mark them as zero so they will remain unhatched...')

        now = time.time()
        query_for_count = (
            "SELECT id, fort_id, time_battle, time_end "
            "FROM raids "
            "WHERE time_battle <= %s AND time_end >= %s "
            "AND level = 5 AND IFNULL(pokemon_id, 0) = 0"
        )
        vals = (
            now, now
        )

        res = self.execute(query_for_count, vals)
        rows_that_need_hatch_count = len(res)
        logger.debug("Rows that need updating: {0}".format(
            rows_that_need_hatch_count))

        if rows_that_need_hatch_count > 0:
            counter = 0
            query = (
                "UPDATE raids "
                "SET pokemon_id = %s "
                "WHERE id = %s"
            )

            for row in res:
                logger.debug(row)
                vals = (
                    mon_id, row[0]
                )
                affected_rows = self.execute(query, vals, commit=True)

                if affected_rows == 1:
                    counter = counter + 1
                elif affected_rows > 1:
                    logger.error('Something is wrong with the indexing on your table you raids on this id {0}'
                                 .format(row[0]))
                else:
                    logger.error('The row we wanted to update did not get updated that had id {0}'
                                 .format(row[0]))

            if counter == rows_that_need_hatch_count:
                logger.info("{0} gym(s) were updated as part of the regular level 5 egg hatching checks"
                            .format(counter))
            else:
                logger.warning(
                    'There was an issue and the number expected the hatch did not match the successful updates. '
                    'Expected {0} Actual {1}'.format(rows_that_need_hatch_count, counter))
        else:
            logger.info('No Eggs due for hatching')

    def db_timestring_to_unix_timestamp(self, timestring):
        dt = datetime.strptime(timestring, '%Y-%m-%d %H:%M:%S.%f')
        unixtime = (dt - datetime(1970, 1, 1)).total_seconds()
        return unixtime

    def get_next_raid_hatches(self, delay_after_hatch, geofence_helper=None):
        db_time_to_check = time.time()

        query = (
            "SELECT time_battle, lat, lon "
            "FROM raids LEFT JOIN forts ON raids.fort_id = forts.id "
            "WHERE raids.time_end > %s AND raids.pokemon_id IS NULL"
        )

        vals = (
            db_time_to_check,
        )

        res = self.execute(query, vals)
        data = []
        for (time_battle, lat, lon) in res:
            if lat is None or lon is None:
                logger.warning("lat or lng is none")
                continue
            elif geofence_helper and not geofence_helper.is_coord_inside_include_geofence([lat, lon]):
                logger.debug(
                    "Excluded hatch at {}, {} since the coordinate is not inside the given include fences", str(lat), str(lon))
                continue
            # timestamp = self.dbTimeStringToUnixTimestamp(str(start))
            data.append((time_battle + delay_after_hatch, Location(lat, lon)))

        logger.debug("Latest Q: {}", str(data))
        return data

    def submit_raid(self, gym, pkm, lvl, start, end, type, raid_no, capture_time, unique_hash="123",
                    MonWithNoEgg=False):
        logger.debug("[Crop: {} ({})] submit_raid: Submitting raid",
                     str(raid_no), str(unique_hash))

        wh_send = False
        wh_start = 0
        wh_end = 0
        egg_hatched = False

        logger.debug("[Crop: {} ({})] submit_raid: Submitting something of type {}", str(
            raid_no), str(unique_hash), str(type))

        logger.info("Submitting gym: {}, lv: {}, start and spawn: {}, end: {}, mon: {}",
                    gym, lvl, start, end, pkm)

        # always insert timestamp to last_scanned to have rows change if raid has been reported before

        if MonWithNoEgg:
            start = end - (int(self.application_args.raid_time) * 60)
            query = (
                "UPDATE raids "
                "SET level = %s, time_spawn = %s, time_battle = %s, time_end = %s, "
                "pokemon_id = %s, last_updated = %s "
                "WHERE fort_id = %s AND time_end >= %s"
            )
            vals = (
                lvl, int(float(capture_time)), start, end, pkm, int(
                    time.time()), gym, int(time.time())
            )
            # send out a webhook - this case should only occur once...
            # wh_send = True
            # wh_start = start
            # wh_end = end
        elif end is None or start is None:
            # no end or start time given, just update anything there is
            logger.info(
                "Updating without end- or starttime - we should've seen the egg before")
            query = (
                "UPDATE raids "
                "SET level = %s, pokemon_id = %s, last_updated = %s "
                "WHERE fort_id = %s AND time_end >= %s"
            )
            vals = (
                lvl, pkm, int(time.time()), gym, int(time.time())
            )

            found_end_time, end_time = self.get_raid_endtime(
                gym, raid_no, unique_hash=unique_hash)
            if found_end_time:
                wh_send = True
                wh_start = int(end_time) - 2700
                wh_end = end_time
                egg_hatched = True
            else:
                wh_send = False
        else:
            logger.info("Updating everything")
            query = (
                "UPDATE raids "
                "SET level = %s, time_spawn = %s, time_battle = %s, time_end = %s, "
                "pokemon_id = %s, last_updated = %s "
                "WHERE fort_id = %s AND time_end >= %s"

            )
            vals = (
                lvl, int(float(capture_time)), start, end, pkm, int(
                    time.time()), gym, int(time.time())
            )
            # wh_send = True
            # wh_start = start
            # wh_end = end

        affected_rows = self.execute(query, vals, commit=True)

        if affected_rows == 0 and not egg_hatched:
            # we need to insert the raid...
            if MonWithNoEgg:
                # submit mon without egg info -> we have an endtime
                logger.info("Inserting mon without egg")
                start = end - 45 * 60
                query = (
                    "INSERT INTO raids (fort_id, level, time_spawn, time_battle, time_end, "
                    "pokemon_id) "
                    "VALUES(%s, %s, %s, %s, %s, %s)"
                )
                vals = (
                    gym, lvl, int(float(capture_time)
                                  ), start, end, pkm
                )
            elif end is None or start is None:
                logger.info("Inserting without end or start")
                # no end or start time given, just inserting won't help much...
                logger.warning("Useless to insert without endtime...")
                return False
            else:
                # we have start and end, mon is either with egg or we're submitting an egg
                logger.info("Inserting everything")
                query = (
                    "INSERT INTO raids (fort_id, level, time_spawn, time_battle, time_end, "
                    "pokemon_id, last_updated) "
                    "VALUES (%s, %s, %s, %s, %s, %s, %s)"

                )
                vals = (gym, lvl, int(float(capture_time)), 
                        start, end, pkm)

            self.execute(query, vals, commit=True)

            wh_send = True
            if MonWithNoEgg:
                wh_start = int(end) - 2700
            else:
                wh_start = start
            wh_end = end
            if pkm is None:
                pkm = 0

        logger.info("[Crop: {} ({})] submit_raid: Submit finished",
                    str(raid_no), str(unique_hash))
        self.refresh_times(gym, raid_no, capture_time)

        return True

    def read_raid_endtime(self, gym, raid_no, unique_hash="123"):
        logger.debug("[Crop: {} ({})] read_raid_endtime: Check DB for existing mon", str(
            raid_no), str(unique_hash))
        now = time.time()

        query = (
            "SELECT time_end "
            "FROM raids "
            "WHERE time_end >= %s AND fort_id = %s"
        )
        vals = (
            now, gym
        )

        res = self.execute(query, vals)
        number_of_rows = len(res)

        if number_of_rows > 0:
            logger.debug("[Crop: {} ({})] read_raid_endtime: Found Rows: {}", str(
                raid_no), str(unique_hash), str(number_of_rows))
            logger.info("[Crop: {} ({})] read_raid_endtime: Endtime already submitted", str(
                raid_no), str(unique_hash))
            return True
        else:
            logger.info("[Crop: {} ({})] read_raid_endtime: Endtime is new", str(
                raid_no), str(unique_hash))
            return False

    def get_raid_endtime(self, gym, raid_no, unique_hash="123"):
        logger.debug("[Crop: {} ({})] get_raid_endtime: Check DB for existing mon", str(
            raid_no), str(unique_hash))

        now = time.time()
        query = (
            "SELECT time_end "
            "FROM raids "
            "WHERE time_end >= %s AND fort_id = %s"
        )
        vals = (
            now, gym
        )

        res = self.execute(query, vals)
        number_of_rows = len(res)

        if number_of_rows > 0:
            for row in res:
                logger.debug("[Crop: {} ({})] get_raid_endtime: Returning found endtime", str(
                    raid_no), str(unique_hash))
                logger.debug("[Crop: {} ({})] get_raid_endtime: Time: {}", str(
                    raid_no), str(unique_hash), str(row[0]))

                return True, row[0]

        logger.debug("[Crop: {} ({})] get_raid_endtime: No matching endtime found", str(
            raid_no), str(unique_hash))
        return False, None

    def raid_exist(self, gym, type, raid_no, unique_hash="123", mon=0):
        logger.debug("[Crop: {} ({})] raid_exist: Check DB for existing entry", str(
            raid_no), str(unique_hash))
        now = time.time()

        # TODO: consider reducing the code...

        if type == "EGG":
            logger.debug("[Crop: {} ({})] raid_exist: Check for EGG", str(
                raid_no), str(unique_hash))
            query = (
                "SELECT time_spawn "
                "FROM raids "
                "WHERE time_spawn >= %s AND fort_id = %s"
            )
            vals = (
                now, gym
            )

            res = self.execute(query, vals)
            number_of_rows = len(res)
            if number_of_rows > 0:
                logger.debug("[Crop: {} ({})] raid_exist: Found Rows: {}", str(
                    raid_no), str(unique_hash), str(number_of_rows))
                logger.info("[Crop: {} ({})] raid_exist: Egg already submitted", str(
                    raid_no), str(unique_hash))
                return True
            else:
                logger.info("[Crop: {} ({})] raid_exist: Egg is new",
                            str(raid_no), str(unique_hash))
                return False
        else:
            logger.debug("[Crop: {} ({})] raid_exist: Check for EGG", str(
                raid_no), str(unique_hash))
            query = (
                "SELECT count(*) "
                "FROM raids "
                "WHERE time_spawn <= %s "
                "AND time_end >= %s "
                "AND fort_id = %s "
                "AND pokemon_id IS NOT NULL"
            )
            vals = (
                now, now, gym, mon
            )

            res = self.execute(query, vals)
            number_of_rows = len(res)
            if number_of_rows > 0:
                logger.debug("[Crop: {} ({})] raid_exist: Found Rows: {}", str(
                    raid_no), str(unique_hash), str(number_of_rows))
                logger.info("[Crop: {} ({})] raid_exist: Mon already submitted", str(
                    raid_no), str(unique_hash))
                return True
            else:
                logger.info("[Crop: {} ({})] raid_exist: Mon is new",
                            str(raid_no), str(unique_hash))
                return False

    def refresh_times(self, gym, raid_no, capture_time, unique_hash="123"):
        logger.debug("[Crop: {} ({})] raid_exist: Check for EGG",
                     str(raid_no), str(unique_hash))
        now = int(time.time())

        query = (
            "UPDATE fort_sightings "
            "SET last_modified = %s, updated = %s "
            "WHERE fort_id = %s"
        )
        vals = (
            now, now, gym
        )
        self.execute(query, vals, commit=True)

    def get_near_gyms(self, lat, lng, hash, raid_no, dist, unique_hash="123"):
        if dist == 99:
            distance = str(9999)
            lat = self.application_args.home_lat
            lng = self.application_args.home_lng
        else:
            distance = str(self.application_args.gym_scan_distance)

        query = (
            "SELECT id, "
            "( 6371 * "
            "acos( "
            "cos(radians(%s)) "
            "* cos(radians(lat)) "
            "* cos(radians(lon) - radians(%s)) "
            "+ sin(radians(%s)) "
            "* sin(radians(lat))"
            ")"
            ") "
            "AS distance, forts.lat, forts.lon, forts.name, forts.name, forts.url "
            "FROM forts "
            "HAVING distance <= %s OR distance IS NULL "
            "ORDER BY distance"
        )
        vals = (
            float(lat), float(lng), float(lat), float(dist)
        )
        data = []
        res = self.execute(query, vals)

        for (id, distance, latitude, longitude, name, description, url) in res:
            data.append([gym_id, distance, latitude, longitude, name, description, url])
        logger.debug("{MonocleWrapper::get_near_gyms} done")
        return data

    def set_scanned_location(self, lat, lng, capture_time):
        logger.debug(
            "MonocleWrapper::set_scanned_location: Scanned location not supported with monocle")
        pass

    def download_gym_images(self):
        import os
        gyminfo = {}

        url_image_path = os.getcwd() + '/ocr/gym_img/'

        file_path = os.path.dirname(url_image_path)
        if not os.path.exists(file_path):
            os.makedirs(file_path)

        query = (
            "SELECT forts.id, forts.lat, forts.lon, forts.name, forts.url, "
            "IFNULL(forts.park, 'unknown'), forts.sponsor, fort_sightings.team "
            "FROM forts "
            "LEFT JOIN fort_sightings ON forts.id = fort_sightings.id"
        )

        res = self.execute(query)

        for (id, lat, lon, name, url, park, sponsor, team) in res:
            if url is not None:
                filename = url_image_path + '_' + str(id) + '_.jpg'
                self.__download_img(str(url), str(filename))

        logger.info('Finished downloading gym images...')

        return True

    def get_gym_infos(self, id=False):
        gyminfo = {}

        query = (
            "SELECT forts.id, forts.lat, forts.lon, forts.name, forts.url, "
            "IFNULL(forts.park, 'unknown'), IFNULL(forts.sponsor,0), "
            "IFNULL(fort_sightings.team, 0) "
            "FROM forts "
            "LEFT JOIN fort_sightings ON forts.id = fort_sightings.fort_id "
            "WHERE forts.external_id IS NOT NULL "
        )

        res = self.execute(query)

        for (id, lat, lon, name, url, park, sponsor, team) in res:
            gyminfo[str(id)] = self.__encode_hash_json(team,
                                                  float(lat),
                                                  float(lon),
                                                  str(name).replace('"', '\\"')
                                                  .replace('\n', '\\n'), str(url), park, sponsor)
        return gyminfo

    def gyms_from_db(self, geofence_helper):
        logger.info('Downloading gym coords from DB')

        query = (
            "SELECT lat, lon "
            "FROM forts"
        )

        res = self.execute(query)
        list_of_coords = []
        for (lat, lon) in res:
            list_of_coords.append([lat, lon])

        if geofence_helper is not None:
            geofenced_coords = geofence_helper.get_geofenced_coordinates(
                list_of_coords)
            return geofenced_coords
        else:
            import numpy as np
            to_return = np.zeros(shape=(len(list_of_coords), 2))
            for i in range(len(to_return)):
                to_return[i][0] = list_of_coords[i][0]
                to_return[i][1] = list_of_coords[i][1]
            return to_return

    def update_encounters_from_db(self, geofence_helper, latest=0):
        logger.debug("monocleWrapper::update_encounters_from_db called")
        if geofence_helper is None:
            logger.error("No geofence_helper! Not fetching encounters.")
            return 0, {}

        logger.debug("Filtering with rectangle")
        rectangle = geofence_helper.get_polygon_from_fence()
        query = (
            "SELECT lat, lon, encounter_id, "
            "(expire_timestamp + (60 * 60)), "
            "updated "
            "FROM sightings "
            "WHERE "
            "lat >= %s AND lon >= %s AND "
            "lat <= %s AND lon <= %s AND "
            "cp IS NOT NULL AND "
            "expire_timestamp + (60 * 60) > UNIX_TIMESTAMP(NOW()) AND "
            "updated > %s "
        )

        params = rectangle
        params = params + (latest, )
        res = self.execute(query, params)
        list_of_coords = []
        for (latitude, longitude, encounter_id, disappear_time, last_modified) in res:
            list_of_coords.append(
                [latitude, longitude, encounter_id, disappear_time, last_modified])
            latest = max(latest, last_modified)

        encounter_id_coords = geofence_helper.get_geofenced_coordinates(
            list_of_coords)
        logger.debug("Got {} encounter coordinates within this rect and age (minLat, minLon, "
                     "maxLat, maxLon, last_modified): {}", len(encounter_id_coords), str(params))
        encounter_id_infos = {}
        for (latitude, longitude, encounter_id, disappear_time, last_modified) in encounter_id_coords:
            encounter_id_infos[encounter_id] = disappear_time
        return latest, encounter_id_infos

    def stops_from_db(self, geofence_helper):
        logger.info('Downloading pokestop coords from DB')

        query = (
            "SELECT lat, lon "
            "FROM pokestops"
        )

        res = self.execute(query)
        list_of_coords = []
        for (lat, lon) in res:
            list_of_coords.append([lat, lon])

        if geofence_helper is not None:
            geofenced_coords = geofence_helper.get_geofenced_coordinates(
                list_of_coords)
            return geofenced_coords
        else:
            import numpy as np
            to_return = np.zeros(shape=(len(list_of_coords), 2))
            for i in range(len(to_return)):
                to_return[i][0] = list_of_coords[i][0]
                to_return[i][1] = list_of_coords[i][1]
            return to_return

    def update_insert_weather(self, cell_id, gameplay_weather, capture_time, cloud_level=0, rain_level=0, wind_level=0,
                              snow_level=0, fog_level=0, wind_direction=0, weather_daytime=0):
        now = time.time()
        query = (
            "INSERT INTO weather "
            "(s2_cell_id, `condition`, alert_severity, warn, day, updated) "
            "VALUES (%s, %s, %s, %s, %s, %s) "
            "ON DUPLICATE KEY UPDATE `condition` = VALUES(`condition`), "
            "alert_severity = VALUES(alert_severity), warn=VALUES(warn), "
            "day=VALUES(day), updated=VALUES(updated)"
        )
        vals = (
            cell_id, gameplay_weather, 0, 0, weather_daytime, int(float(now))
        )

        self.execute(query, vals, commit=True)

    def submit_mon_iv(self, origin, timestamp, encounter_proto, stats):
        logger.debug("Updating IV sent by {}", str(origin))
        wild_pokemon = encounter_proto.get("wild_pokemon", None)
        if wild_pokemon is None:
            return

        query_insert = (
            "INSERT sightings (pokemon_id, spawn_id, expire_timestamp, encounter_id, "
            "lat, lon, updated, gender, form, costume, weather_boosted_condition, weather_cell_id, "
            "atk_iv, def_iv, sta_iv, move_1, move_2, cp, level, weight) "
            "VALUES(%s, %s, %s, %s, %s, %s, %s, %s, %s, %s, %s, %s, %s, %s, %s, %s, %s, %s, %s, %s)"
            "ON DUPLICATE KEY UPDATE updated=VALUES(updated), atk_iv=VALUES(atk_iv), def_iv=VALUES(def_iv), "
            "sta_iv=VALUES(sta_iv), move_1=VALUES(move_1), move_2=VALUES(move_2), cp=VALUES(cp), "
            "level=VALUES(level), weight=VALUES(weight), costume=VALUES(costume)"
        )

        encounter_id = wild_pokemon['encounter_id']
        if encounter_id < 0:
            encounter_id = encounter_id + 2 ** 64

        stats.stats_collect_mon_iv(encounter_id)

        latitude = wild_pokemon.get("latitude")
        longitude = wild_pokemon.get("longitude")
        pokemon_data = wild_pokemon.get("pokemon_data")

        if pokemon_data.get("cp_multiplier") < 0.734:
            pokemon_level = (58.35178527 * pokemon_data.get("cp_multiplier") * pokemon_data.get("cp_multiplier") -
                             2.838007664 * pokemon_data.get("cp_multiplier") + 0.8539209906)
        else:
            pokemon_level = 171.0112688 * \
                pokemon_data.get("cp_multiplier") - 95.20425243

            pokemon_level = round(pokemon_level) * 2 / 2

        pokemon_display = pokemon_data.get("display")
        if pokemon_display is None:
            pokemon_display = {}

        despawn_time = datetime.now() + timedelta(seconds=300)
        despawn_time_unix = int(time.mktime(despawn_time.timetuple()))
        despawn_time = datetime.utcfromtimestamp(
            time.mktime(despawn_time.timetuple())
        ).strftime('%Y-%m-%d %H:%M:%S')
        init = True
        getdetspawntime = self.get_detected_endtime(
            int(str(wild_pokemon["spawnpoint_id"]), 16))

        if getdetspawntime:
            despawn_time_unix = self._gen_endtime(getdetspawntime)
            despawn_time = datetime.utcfromtimestamp(
                despawn_time_unix
            ).strftime('%Y-%m-%d %H:%M:%S')
            init = False

        if init:
            logger.info("{0}: adding IV mon #{1} at {2}, {3}. Despawning at {4} (init)".format(
                str(origin),
                pokemon_data["id"],
                latitude, longitude,
                despawn_time))
        else:
            logger.info("{0}: adding IV mon #{1} at {2}, {3}. Despawning at {4} (non-init)".format(
                str(origin),
                pokemon_data["id"],
                latitude, longitude,
                despawn_time))

        s2_weather_cell_id = S2Helper.lat_lng_to_cell_id(
            latitude, longitude, level=10)
        vals = (
            pokemon_data["id"],
            int(wild_pokemon.get("spawnpoint_id"), 16),
            despawn_time_unix,
            encounter_id,
            latitude, longitude, timestamp,
            pokemon_display.get("gender_value", None),
            pokemon_display.get("form_value", None),
            pokemon_display.get("costume_value", None),
            pokemon_display.get("weather_boosted_value", None),
            s2_weather_cell_id,
            pokemon_data.get("individual_attack"),
            pokemon_data.get("individual_defense"),
            pokemon_data.get("individual_stamina"),
            pokemon_data.get("move_1"),
            pokemon_data.get("move_2"),
            pokemon_data.get("cp"),
            pokemon_level,
            pokemon_data.get("weight"),
        )
        self.execute(query_insert, vals, commit=True)

    def submit_mons_map_proto(self, origin, map_proto, mon_ids_iv, stats):
        cells = map_proto.get("cells", None)
        if cells is None:
            return False
        query_mons_insert = (
            "INSERT IGNORE INTO sightings (pokemon_id, spawn_id, expire_timestamp, encounter_id, "
            "lat, lon, updated, gender, form, weather_boosted_condition, costume, weather_cell_id) "
            "VALUES (%s, %s, %s, %s, %s, %s, %s, %s, %s, %s, %s, %s)"
        )

        mon_vals_insert = []

        for cell in cells:
            for wild_mon in cell['wild_pokemon']:
                spawnid = int(str(wild_mon['spawnpoint_id']), 16)
                lat = wild_mon['latitude']
                lon = wild_mon['longitude']
                now = int(time.time())
                encounter_id = wild_mon['encounter_id']
                if encounter_id < 0:
                    encounter_id = encounter_id + 2 ** 64

                stats.stats_collect_mon(encounter_id)

                s2_weather_cell_id = S2Helper.lat_lng_to_cell_id(
                    lat, lon, level=10)
                getdetspawntime = self.get_detected_endtime(str(spawnid))

                if getdetspawntime:
                    despawn_time = self._gen_endtime(getdetspawntime)
                    despawn_time_unix = despawn_time
                    logger.info("{0}: adding mon (#{1}) at {2}, {3}. Despawns at {4} (non-init)", str(
                        origin), wild_mon['pokemon_data']['id'], lat, lon, despawn_time)
                else:
                    despawn_time = datetime.now() + timedelta(seconds=300)
                    despawn_time_unix = int(
                        time.mktime(despawn_time.timetuple()))
                    logger.info("{0}: adding mon (#{1}) at {2}, {3}. Despaws at {4} (init)", str(
                        origin), wild_mon['pokemon_data']['id'], lat, lon, despawn_time)

                mon_id = wild_mon['pokemon_data']['id']

                mon_vals_insert.append(
                    (
                        mon_id,
                        spawnid,
                        despawn_time_unix,
                        encounter_id,
                        lat, lon,
                        now,
                        wild_mon['pokemon_data']['display']['gender_value'],
                        wild_mon['pokemon_data']['display']['form_value'],
                        wild_mon['pokemon_data']['display']['weather_boosted_value'],
                        wild_mon['pokemon_data']['display']['costume_value'],
                        s2_weather_cell_id
                    )
                )

        self.executemany(query_mons_insert, mon_vals_insert, commit=True)
        return True

    def submit_pokestops_map_proto(self, origin, map_proto):
        logger.debug("Inserting/Updating pokestops sent by {}", str(origin))
        cells = map_proto.get("cells", None)
        if cells is None:
            return False

        query_pokestops = (
            "INSERT INTO pokestops (external_id, lat, lon, name, url, updated, expires) "
            "VALUES (%s, %s, %s, %s, %s, %s, %s)"
            "ON DUPLICATE KEY UPDATE updated=VALUES(updated), expires=VALUES(expires), "
            "lat=VALUES(lat), lon=VALUES(lon)"
        )

        list_of_pokestops = []

        for cell in cells:
            for fort in cell['forts']:
                if fort['type'] == 1:

                    list_of_stops_vals = self.__extract_args_single_pokestop(
                        fort)

                    external_id = list_of_stops_vals[0]

                    list_of_pokestops.append((external_id, list_of_stops_vals[1],
                                              list_of_stops_vals[2], list_of_stops_vals[3],
                                              list_of_stops_vals[4], list_of_stops_vals[5],
                                              list_of_stops_vals[6]))

        self.executemany(query_pokestops, list_of_pokestops, commit=True)

        return True

    def submit_gyms_map_proto(self, origin, map_proto):
        logger.debug("Inserting/Updating gyms sent by {}", str(origin))
        cells = map_proto.get("cells", None)
        if cells is None:
            return False

        now = int(time.time())
        vals_forts = []
        vals_fort_sightings = []

        query_forts = (
            "INSERT IGNORE INTO forts (external_id, lat, lon, name, url, "
            "sponsor, weather_cell_id, parkid, park) "
            "VALUES(%s, %s, %s, %s, %s, %s, %s, %s, %s)"
        )

        query_fort_sightings = (
            "INSERT INTO fort_sightings (fort_id, last_modified, team, guard_pokemon_id, "
            "slots_available, is_in_battle, updated, is_ex_raid_eligible) "
            "VALUES ((SELECT id FROM forts WHERE external_id = %s), %s, %s, %s, %s, %s, %s, %s)"
            "ON DUPLICATE KEY UPDATE  last_modified=VALUES(last_modified), team=VALUES(team),"
            "guard_pokemon_id=VALUES(guard_pokemon_id),slots_available=VALUES(slots_available),"
            "is_in_battle=VALUES(is_in_battle), updated=VALUES(updated), "
            "is_ex_raid_eligible=VALUES(is_ex_raid_eligible)"
        )

        for cell in cells:
            for gym in cell['forts']:
                if gym['type'] == 0:
                    gym_id = gym['id']
                    guardmon = gym['gym_details']['guard_pokemon']
                    lat = gym['latitude']
                    lon = gym['longitude']
                    image_uri = gym['image_url']
                    s2_cell_id = S2Helper.lat_lng_to_cell_id(lat, lon)
                    team = gym['gym_details']['owned_by_team']
                    slots = gym['gym_details']['slots_available']
                    is_in_battle = gym['gym_details'].get(
                        'is_in_battle', False)
                    last_modified = gym['last_modified_timestamp_ms']/1000
                    is_ex_raid_eligible = gym['gym_details']['is_ex_raid_eligible']

                    if is_in_battle:
                        is_in_battle = 1
                    else:
                        is_in_battle = 0

                    vals_forts.append(
                        (
                            gym_id, lat, lon, None, image_uri, None, s2_cell_id, None, None
                        )
                    )

                    vals_fort_sightings.append(
                        (
                            gym_id, last_modified, team, guardmon, slots,
                            is_in_battle, now, is_ex_raid_eligible
                        )
                    )

        self.executemany(query_forts, vals_forts, commit=True)
        self.executemany(query_fort_sightings,
                         vals_fort_sightings, commit=True)
        return True

    def submit_raids_map_proto(self, origin, map_proto, stats):
        cells = map_proto.get("cells", None)
        if cells is None:
            return False
        raid_vals = []
        query_raid = (
            "INSERT INTO raids (external_id, fort_id, level, pokemon_id, time_spawn, time_battle, "
            "time_end, cp, move_1, move_2, form, last_updated, is_exclusive) "
            "VALUES( (SELECT id FROM forts WHERE forts.external_id=%s), "
            "(SELECT id FROM forts WHERE forts.external_id=%s), %s, %s, %s, %s, %s, %s, %s, %s, %s, %s, %s) "
            "ON DUPLICATE KEY UPDATE level=VALUES(level), pokemon_id=VALUES(pokemon_id), "
            "time_spawn=VALUES(time_spawn), time_battle=VALUES(time_battle), time_end=VALUES(time_end), "
            "cp=VALUES(cp), move_1=VALUES(move_1), move_2=VALUES(move_2), "
            "form=VALUES(form), last_updated=VALUES(last_updated)"
        )

        for cell in cells:
            for gym in cell['forts']:
                if gym['type'] == 0 and gym['gym_details']['has_raid']:
                    if gym['gym_details']['raid_info']['has_pokemon']:
                        pokemon_id = gym['gym_details']['raid_info']['raid_pokemon']['id']
                        cp = gym['gym_details']['raid_info']['raid_pokemon']['cp']
                        move_1 = gym['gym_details']['raid_info']['raid_pokemon']['move_1']
                        move_2 = gym['gym_details']['raid_info']['raid_pokemon']['move_2']
                        form = gym['gym_details']['raid_info']['raid_pokemon']['display']['form_value']
                    else:
                        pokemon_id = None
                        cp = 0
                        move_1 = 1
                        move_2 = 2
                        form = None

                    raidendSec = int(gym['gym_details']
                                     ['raid_info']['raid_end'] / 1000)
                    raidspawnSec = int(
                        gym['gym_details']['raid_info']['raid_spawn'] / 1000)
                    raidbattleSec = int(
                        gym['gym_details']['raid_info']['raid_battle'] / 1000)

                    is_exclusive = gym['gym_details']['raid_info']['is_exclusive']
                    level = gym['gym_details']['raid_info']['level']
                    gymid = gym['id']

                    stats.stats_collect_raid(gymid)

                    now = time.time()

                    logger.info("{}: adding/Updating gym {} with level {} ending at {}",
                                str(origin), str(gymid), str(level), str(raidendSec))

                    raid_vals.append(
                        (
                            gymid,
                            gymid,
                            level,
                            pokemon_id,
                            raidspawnSec,
                            raidbattleSec,
                            raidendSec,
                            cp, move_1, move_2,
                            form,
                            int(now),
                            is_exclusive
                        )
                    )
        self.executemany(query_raid, raid_vals, commit=True)
        logger.debug("{}: done submitting raids", str(origin))
        return True

    def submit_weather_map_proto(self, origin, map_proto, received_timestamp):
        logger.debug("Inserting/updating weather sent by {}", str(origin))
        cells = map_proto.get("cells", None)
        if cells is None:
            return False

        query_weather = (
            "INSERT INTO weather (s2_cell_id, `condition`, alert_severity, warn, day, updated) "
            "VALUES (%s, %s, %s, %s, %s, %s)"
            "ON DUPLICATE KEY UPDATE `condition`=VALUES(`condition`), alert_severity=VALUES(alert_severity), "
            "warn=VALUES(warn), day=VALUES(day), updated=VALUES(updated)"
        )

        list_of_weather_vals = []
        list_of_weather = []

        for client_weather in map_proto['client_weather']:
            # lat, lng, alt = S2Helper.get_position_from_cell(weather_extract['cell_id'])
            time_of_day = map_proto.get("time_of_day_value", 0)
            list_of_weather_vals.append(
                self.__extract_args_single_weather(
                    client_weather, time_of_day, received_timestamp)
            )

        for weather_data in list_of_weather_vals:

            list_of_weather.append((weather_data[0], weather_data[1], weather_data[2],
                                    weather_data[3], weather_data[4], weather_data[5]))

        self.executemany(query_weather, list_of_weather, commit=True)
        return True

    def get_to_be_encountered(self, geofence_helper, min_time_left_seconds, eligible_mon_ids):
        if min_time_left_seconds is None or eligible_mon_ids is None:
            logger.warning("MonocleWrapper::get_to_be_encountered: Not returning any encounters since no time left or "
                           "eligible mon IDs specified")
            return []
        logger.debug("Getting mons to be encountered")
        query = (
            "SELECT lat, lon, encounter_id, expire_timestamp, pokemon_id "
            "FROM sightings "
            "WHERE atk_iv IS NULL AND def_iv IS NULL AND sta_iv IS NULL AND encounter_id != 0 "
            "AND expire_timestamp - %s > %s "
            "ORDER BY sightings.expire_timestamp ASC"
        )
        vals = (
            int(min_time_left_seconds), int(time.time())
        )

        results = self.execute(query, vals, commit=False)

        next_to_encounter = []
        i = 0
        for lat, lon, encounter_id, expire_timestamp, pokemon_id in results:
            if pokemon_id not in eligible_mon_ids:
                continue
            elif lat is None or lon is None:
                logger.warning("lat or lng is none")
                continue
            elif geofence_helper and not geofence_helper.is_coord_inside_include_geofence([lat, lon]):
                logger.debug(
                    "Excluded encounter at {}, {} since the coordinate is not inside the given include fences", str(lat), str(lon))
                continue

            next_to_encounter.append(
                (
                    i, Location(lat, lon), encounter_id
                )
            )
            i += 1
        return next_to_encounter

    def __download_img(self, url, file_name):
        retry = 1
        while retry <= 5:
            try:
                r = requests.get(url, stream=True, timeout=5)
                if r.status_code == 200:
                    with open(file_name, 'wb') as f:
                        r.raw.decode_content = True
                        shutil.copyfileobj(r.raw, f)
                    break
            except KeyboardInterrupt:
                logger.info('Ctrl-C interrupted')
                sys.exit(1)
            except Exception:
                retry = retry + 1
                logger.info('Download error', url)
                if retry <= 5:
                    logger.info('retry:', retry)
                else:
                    logger.info('Failed to download after 5 retry')

    def __encode_hash_json(self, team_id, latitude, longitude, name, url, park, sponsor):
        gym_json = {'team_id': team_id, 'latitude': latitude, 'longitude': longitude, 'name': name, 'description': '',
                    'url': url, 'park': park}

        if sponsor is not None:
            gym_json['sponsor'] = sponsor
        else:
            gym_json['sponsor'] = 0

        return gym_json

    def __extract_args_single_pokestop(self, stop_data):
        if stop_data['type'] != 1:
            logger.warning("{} is not a pokestop", str(stop_data))
            return None

        now = int(time.time())
        # lure = int(float(stop_data['lure_expires']))
        lure = 0
        if lure > 0:
            lure = lure / 1000
        return (
            stop_data['id'], stop_data['latitude'], stop_data['longitude'], "unknown",
            stop_data['image_url'], now, lure
        )

    def __extract_args_single_weather(self, client_weather_data, time_of_day, received_timestamp):
        cell_id = client_weather_data["cell_id"]
        # realLat, realLng = S2Helper.middle_of_cell(cell_id)

        # TODO: local vars
        display_weather_data = client_weather_data.get("display_weather", None)
        if display_weather_data is None:
            return None
        else:
            gameplay_weather = client_weather_data["gameplay_weather"]["gameplay_condition"]

        return (
            cell_id,
            gameplay_weather,
            0, 0,
            time_of_day,
            int(round(received_timestamp))
        )

    def check_stop_quest(self, latitude, longitude):
        logger.debug("MonocleWrapper::stops_from_db called")
        query = (
            "SELECT trs_quest.GUID from trs_quest inner join pokestops on pokestops.external_id = trs_quest.GUID "
            "where from_unixtime(trs_quest.quest_timestamp,'%Y-%m-%d') = "
            "date_format(DATE_ADD( now() , INTERVAL '-15' MINUTE ), '%Y-%m-%d') "
            "and pokestops.lat=%s and pokestops.lon=%s"
        )
        data = (latitude, longitude)

        res = self.execute(query, data)
        number_of_rows = len(res)
        if number_of_rows > 0:
            logger.debug('Pokestop has already a quest with CURDATE()')
            return True
        else:
            logger.debug('Pokestop has not a quest with CURDATE()')
            return False

    def stop_from_db_without_quests(self, geofence_helper):
        logger.debug("RmWrapper::stop_from_db_without_questsb called")
        questinfo = {}

        query = (
            "SELECT pokestops.lat, pokestops.lon "
            "FROM pokestops left join trs_quest on "
            "pokestops.external_id = trs_quest.GUID where "
            "DATE(from_unixtime(trs_quest.quest_timestamp,'%Y-%m-%d')) <> CURDATE() "
            "or trs_quest.GUID IS NULL"
        )

        res = self.execute(query)
        list_of_coords = []
        for (latitude, longitude) in res:
            list_of_coords.append([latitude, longitude])

        if geofence_helper is not None:
            geofenced_coords = geofence_helper.get_geofenced_coordinates(
                list_of_coords)
            return geofenced_coords
        else:
            import numpy as np
            to_return = np.zeros(shape=(len(list_of_coords), 2))
            for i in range(len(to_return)):
                to_return[i][0] = list_of_coords[i][0]
                to_return[i][1] = list_of_coords[i][1]
            return to_return

    def quests_from_db(self, GUID=None, timestamp=None):
        logger.debug("MonocleWrapper::quests_from_db called")
        questinfo = {}
        data = ()

        query = (
            "SELECT pokestops.external_id, pokestops.lat, pokestops.lon, trs_quest.quest_type, "
            "trs_quest.quest_stardust, trs_quest.quest_pokemon_id, trs_quest.quest_reward_type, "
            "trs_quest.quest_item_id, trs_quest.quest_item_amount, "
            "pokestops.name, pokestops.url, trs_quest.quest_target, trs_quest.quest_condition, "
            "trs_quest.quest_timestamp, trs_quest.quest_task, trs_quest.quest_template "
            "FROM pokestops inner join trs_quest on "
            "pokestops.external_id = trs_quest.GUID where "
            "DATE(from_unixtime(trs_quest.quest_timestamp,'%Y-%m-%d')) = CURDATE()"
        )

        if GUID is not None:
            add_query = " and trs_quest.GUID = %s"
            query = query + add_query
            data = (GUID,)
        elif timestamp is not None:
            add_query = " and trs_quest.quest_timestamp >= %s"
            query = query + add_query
            data = (timestamp,)

        res = self.execute(query, data)

        for (pokestop_id, latitude, longitude, quest_type, quest_stardust, quest_pokemon_id, quest_reward_type,
             quest_item_id, quest_item_amount, name, image, quest_target, quest_condition,
             quest_timestamp, quest_task, quest_template) in res:
            mon = "%03d" % quest_pokemon_id
            questinfo[pokestop_id] = ({
                'pokestop_id': pokestop_id, 'latitude': latitude, 'longitude': longitude,
                'quest_type': quest_type, 'quest_stardust': quest_stardust,
                'quest_pokemon_id': mon,
                'quest_reward_type': quest_reward_type, 'quest_item_id': quest_item_id,
                'quest_item_amount': quest_item_amount, 'name': name, 'image': image,
                'quest_target': quest_target,
                'quest_condition': quest_condition, 'quest_timestamp': quest_timestamp,
                'task': quest_task, 'quest_template': quest_template})
        return questinfo

    def submit_pokestops_details_map_proto(self, map_proto):
        logger.debug(
            "MonocleWrapper::submit_pokestops_details_map_proto called")
        pokestop_args = []
        # now = datetime.utcfromtimestamp(time.time()).strftime("%Y-%m-%d %H:%M:%S")

        query_pokestops = (
            "UPDATE pokestops set name = %s, url= %s, updated = %s, lat = %s, lon = %s "
            "where external_id = %s"
        )

        pokestop_args = self.__extract_args_single_pokestop_details(map_proto)

        if pokestop_args is not None:
            self.execute(query_pokestops, pokestop_args, commit=True)
        return True

    def get_raids_changed_since(self, timestamp):
        query = (
            "SELECT forts.external_id, level, time_spawn, time_battle, time_end, "
            "pokemon_id, cp, move_1, move_2, last_updated, form, is_exclusive, name, url, "
            "lat, lon, team, weather.condition, is_ex_raid_eligible "
            "FROM raids "
            "LEFT JOIN fort_sightings ON raids.fort_id = fort_sightings.fort_id "
            "LEFT JOIN forts ON raids.fort_id = forts.id "
            "LEFT JOIN weather ON forts.weather_cell_id = weather.s2_cell_id "
            "WHERE last_updated >= %s"
        )

        res = self.execute(query, (timestamp, ))
        ret = []

        for (gym_id, level, spawn, start, end, pokemon_id,
                cp, move_1, move_2, last_scanned, form, is_exclusive,
                name, url, latitude, longitude, team_id,
                weather_boosted_condition, is_ex_raid_eligible) in res:
            ret.append({
                "gym_id": gym_id,
                "level": level,
                "spawn": spawn,
                "start": start,
                "end": end,
                "pokemon_id": pokemon_id,
                "cp": cp,
                "move_1": move_1,
                "move_2": move_2,
                "last_scanned": last_scanned,
                "form": form,
                "name": name,
                "url": url,
                "latitude": latitude,
                "longitude": longitude,
                "team_id": team_id,
                "weather_boosted_condition": weather_boosted_condition,
                "is_exclusive": is_exclusive,
                "is_ex_raid_eligible": is_ex_raid_eligible
            })

        return ret

    def get_mon_changed_since(self, timestamp):
        query = (
            "SELECT encounter_id, spawn_id, pokemon_id, lat, lon, expire_timestamp, "
            "atk_iv, def_iv, sta_iv, move_1, move_2, cp, weight, gender, form, costume, "
            "weather_boosted_condition, updated, level, "
            "(trs_spawn.calc_endminsec IS NOT NULL) AS verified "
            "FROM sightings "
            "LEFT JOIN trs_spawn ON sightings.spawn_id = trs_spawn.spawnpoint "
            "WHERE updated >= %s"
        )

        res = self.execute(query, (timestamp, ))
        ret = []

        for (encounter_id, spawnpoint_id, pokemon_id, latitude,
                longitude, disappear_time, individual_attack,
                individual_defense, individual_stamina, move_1, move_2,
                cp, weight, gender, form, costume, weather_boosted_condition,
                last_modified, level, verified) in res:
            ret.append({
                "encounter_id": encounter_id,
                "pokemon_id": pokemon_id,
                "last_modified": last_modified,
                "spawnpoint_id": spawnpoint_id,
                "latitude": latitude,
                "longitude": longitude,
                "disappear_time": disappear_time,
                "individual_attack": individual_attack,
                "individual_defense": individual_defense,
                "individual_stamina": individual_stamina,
                "move_1": move_1,
                "move_2": move_2,
                "cp": cp,
                "gender": gender,
                "form": form,
                "costume": costume,
                "weight": weight,
                "weather_boosted_condition": weather_boosted_condition,
                "level": level,
                "spawn_verified": verified == 1
            })

        return ret

    def get_quests_changed_since(self, timestamp):
        pass

    def get_weather_changed_since(self, timestamp):
        query = (
            "SELECT s2_cell_id, weather.condition, alert_severity, warn, day, updated "
            "FROM weather "
            "WHERE updated >= %s"
        )

        res = self.execute(query, (timestamp, ))
        ret = []

        for (s2_cell_id, condition, alert_severity, warn, day, updated) in res:
            ret.append({
                "s2_cell_id": s2_cell_id,
                "gameplay_weather": condition,
                "severity": alert_severity,
                "warn_weather": warn,
                "world_time": day,
                "last_updated": updated
            })

        return ret

    def get_gyms_changed_since(self, timestamp):
        query = (
            "SELECT name, url, external_id, team, guard_pokemon_id, slots_available, "
            "lat, lon, is_in_battle, updated, is_ex_raid_eligible "
            "FROM forts "
            "LEFT JOIN fort_sightings ON forts.id = fort_sightings.fort_id "
            "WHERE updated >= %s"
        )

        res = self.execute(query, (timestamp, ))
        ret = []

        for (name, url, external_id, team, guard_pokemon_id, slots_available,
                lat, lon, is_in_battle, updated, is_ex_raid_eligible) in res:
            ret.append({
                "gym_id": external_id,
                "team_id": team,
                "guard_pokemon_id": guard_pokemon_id,
                "slots_available": slots_available,
                "latitude": lat,
                "longitude": lon,
                "is_in_battle": is_in_battle,
                "last_modified": updated,
                "name": name,
                "url": url,
                "is_ex_raid_eligible": is_ex_raid_eligible
            })

        return ret

    def __extract_args_single_pokestop_details(self, stop_data):
        if stop_data.get('type', 999) != 1:
            return None
        image = stop_data.get('image_urls', None)
        name = stop_data.get('name', None)
        now = int(time.time())

        return name, image[0], now, stop_data['latitude'], stop_data['longitude'], stop_data['fort_id']

    def statistics_get_pokemon_count(self, minutes):
        logger.debug('Fetching pokemon spawns count from db')
        query_where = ''
        query_date = "unix_timestamp(DATE_FORMAT(FROM_UNIXTIME(timestamp_scan), '%y-%m-%d %k:00:00'))" \
                     "as timestamp"
        if minutes:
            minutes = datetime.now() - timedelta(minutes=int(minutes))
            query_where = ' where FROM_UNIXTIME(timestamp_scan) > \'%s\' ' % str(
                minutes)

        query = (
            "SELECT  %s, count(DISTINCT type_id) as Count, if(CP is NULL, 0, 1) as IV FROM sightings join "
            "trs_stats_detect_raw on sightings.encounter_id=trs_stats_detect_raw.type_id %s "
            "group by IV, day(FROM_UNIXTIME(expire_timestamp)), hour(FROM_UNIXTIME(expire_timestamp)) "
            "order by timestamp" %
                (str(query_date), str(query_where))
        )

        res = self.execute(query)

        return res

    def get_pokemon_spawns(self, hours):
        logger.debug('Fetching pokemon spawns from db')
        query_where = ''
        if hours:
            zero = datetime.now()
            hours = calendar.timegm(zero.timetuple()) - hours*60*60
            query_where = ' where expire_timestamp > %s ' % str(hours)

        query = (
            "SELECT pokemon_id, count(pokemon_id) from sightings %s group by pokemon_id" % str(
                query_where)
        )

        res = self.execute(query)

        total = reduce(lambda x, y: x + y[1], res, 0)

        return {'pokemon': res, 'total': total}

    def statistics_get_gym_count(self):
        logger.debug('Fetching gym count from db')

        query = (
            "SELECT if (team=0, 'WHITE', if (team=1, 'BLUE', if (team=2, 'RED', 'YELLOW'))) "
            "as Color, count(team) as Count FROM `fort_sightings` group by team"

        )
        res = self.execute(query)

        return res

    def statistics_get_stop_quest(self):
        logger.debug('Fetching gym count from db')

        query = (
            "SELECT "
            "if(FROM_UNIXTIME(trs_quest.quest_timestamp, '%y-%m-%d') is NULL,'NO QUEST',"
            "FROM_UNIXTIME(trs_quest.quest_timestamp, '%y-%m-%d')) as Quest, "
            "count(pokestops.external_id) as Count FROM pokestops left join trs_quest "
            "on pokestops.external_id = trs_quest.GUID "
            "group by FROM_UNIXTIME(trs_quest.quest_timestamp, '%y-%m-%d')"

        )
        res = self.execute(query)

        return res

    def get_best_pokemon_spawns(self):
        logger.debug('Fetching best pokemon spawns from db')
        query_date = "unix_timestamp(DATE_FORMAT(FROM_UNIXTIME(timestamp_scan), '%y-%m-%d %k:%i:00'))"

        query = (
                "SELECT encounter_id, GROUP_CONCAT(DISTINCT worker order by worker asc SEPARATOR ', '), pokemon_id, "
                "%s, atk_iv, def_iv, sta_iv, level, cp FROM sightings join "
                "trs_stats_detect_raw on sightings.encounter_id=type_id WHERE "
                "atk_iv>14 and def_iv>14 and sta_iv>14 and "
                "trs_stats_detect_raw.type='mon' group by encounter_id "
                "order by trs_stats_detect_raw.timestamp_scan desc limit 30" %
                (str(query_date))
        )

        res = self.execute(query)
<<<<<<< HEAD
        return res
=======
        return res

    def delete_stop(self, latitude, longitude):
        logger.debug('Deleting stop from db')
        query = (
            "delete from pokestops where lat=%s and lon=%s"
        )
        del_vars = (latitude, longitude)
        self.execute(query, del_vars, commit=True)
>>>>>>> f1617ee6
<|MERGE_RESOLUTION|>--- conflicted
+++ resolved
@@ -1386,9 +1386,6 @@
         )
 
         res = self.execute(query)
-<<<<<<< HEAD
-        return res
-=======
         return res
 
     def delete_stop(self, latitude, longitude):
@@ -1398,4 +1395,3 @@
         )
         del_vars = (latitude, longitude)
         self.execute(query, del_vars, commit=True)
->>>>>>> f1617ee6
