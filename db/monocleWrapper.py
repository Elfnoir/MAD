--- conflicted
+++ resolved
@@ -1395,8 +1395,4 @@
             "delete from pokestops where lat=%s and lon=%s"
         )
         del_vars = (latitude, longitude)
-<<<<<<< HEAD
         self.execute(query, del_vars, commit=True)
-=======
-        self.execute(query, del_vars, commit=True)
->>>>>>> 9a6d1f5f
