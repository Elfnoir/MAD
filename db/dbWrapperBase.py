--- conflicted
+++ resolved
@@ -404,14 +404,10 @@
     def get_best_pokemon_spawns(self):
         pass
 
-<<<<<<< HEAD
-=======
     @abstractmethod
     def delete_stop(self, lat, lng):
         pass
 
-
->>>>>>> f1617ee6
     def create_hash_database_if_not_exists(self):
         """
         In order to store 'hashes' of crops/images, we require a table to store those hashes
