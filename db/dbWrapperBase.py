--- conflicted
+++ resolved
@@ -789,17 +789,9 @@
             seconds = int(endminsec_split[1])
             temp_date = current_time_of_day.replace(minute=minutes, second=seconds)
             if math.floor(minutes / 10) == 0:
-<<<<<<< HEAD
                 temp_date = temp_date + timedelta(hours=1)
 
             if temp_date < current_time_of_day:
-=======
-                temp_date = current_time_of_day.replace(minute=minutes, second=seconds) + timedelta(hours=1)
-            else:
-                temp_date = current_time_of_day.replace(minute=minutes, second=seconds)
-            if (temp_date < current_time_of_day
-                    or not geofence_helper.is_coord_inside_include_geofence([latitude, longitude])):
->>>>>>> 0e8b28a7
                 # spawn has already happened, we should've added it in the past, let's move on
                 # TODO: consider crosschecking against current mons...
                 continue
