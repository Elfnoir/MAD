--- conflicted
+++ resolved
@@ -259,18 +259,7 @@
         pass
 
     @abstractmethod
-<<<<<<< HEAD
     def submit_pokestops_map_proto(self, origin, map_proto):
-=======
-    def submit_pokestops_details_map_proto(self, map_proto):
-        """
-        Update/Insert pokestops from a map_proto dict
-        """
-        pass
-
-    @abstractmethod
-    def submit_pokestops_map_proto(self, map_proto):
->>>>>>> 440e9806
         """
         Update/Insert pokestops from a map_proto dict
         """
@@ -496,7 +485,7 @@
         ret = [row[0] for row in res]
         return ret
 
-    def submit_spawnpoints_map_proto(self, origin, map_proto):
+    def submit_spawnpoints_map_proto(self, map_proto):
         log.debug("{DbWrapperBase::submit_spawnpoints_map_proto} called")
         cells = map_proto.get("cells", None)
         if cells is None:
@@ -821,38 +810,4 @@
                     timestamp, Location(latitude, longitude)
                 )
             )
-        return next_up
-        
-    def submit_quest_proto(self, map_proto):
-        log.debug("{DbWrapperBase::submit_quest_proto} called")
-        fort_id = map_proto.get("fort_id", None)
-        if fort_id is None:
-            return False
-        if 'challenge_quest' not in map_proto:
-            return False
-        quest_type = map_proto['challenge_quest']['quest'].get("quest_type", None)
-        if map_proto['challenge_quest']['quest'].get("quest_rewards", None):
-            rewardtype = map_proto['challenge_quest']['quest']['quest_rewards'][0].get("type", None)
-            item = map_proto['challenge_quest']['quest']['quest_rewards'][0]['item'].get("item", None)
-            itemamount = map_proto['challenge_quest']['quest']['quest_rewards'][0]['item'].get("amount", None)
-            stardust = map_proto['challenge_quest']['quest']['quest_rewards'][0].get("stardust", None)
-            pokemon_id = map_proto['challenge_quest']['quest']['quest_rewards'][0]['pokemon_encounter'].get("pokemon_id", None)
-            target = map_proto['challenge_quest']['quest']['goal'].get("target", None)
-            condition = map_proto['challenge_quest']['quest']['goal'].get("condition", None)
-        
-            query_quests = (
-                "INSERT into trs_quest (GUID, quest_type, quest_timestamp, quest_stardust, quest_pokemon_id, quest_reward_type, "
-                "quest_item_id, quest_item_amount, quest_target, quest_condition) values "
-                "(%s, %s, %s, %s, %s, %s, %s, %s, %s, %s)"
-                "ON DUPLICATE KEY UPDATE quest_type=VALUES(quest_type), quest_timestamp=VALUES(quest_timestamp), "
-                "quest_stardust=VALUES(quest_stardust), quest_pokemon_id=VALUES(quest_pokemon_id), "
-                "quest_reward_type=VALUES(quest_reward_type), quest_item_id=VALUES(quest_item_id), "
-                "quest_item_amount=VALUES(quest_item_amount), quest_target=VALUES(quest_target), quest_condition=VALUES(quest_condition)"
-            )
-                 
-            vals = (
-                fort_id, quest_type, time.time(), stardust, pokemon_id, rewardtype, item, itemamount, target, str(condition)
-            )   
-        
-            self.execute(query_quests, vals, commit=True)
-        return True+        return next_up